--- conflicted
+++ resolved
@@ -132,11 +132,7 @@
 func initDiscv5(thread int) []*discv5.UDPv5 {
 	var (
 		clients           []*discv5.UDPv5
-<<<<<<< HEAD
-		basePort          = 30000
-=======
 		basePort          = 50000
->>>>>>> d4227be1dbd9dfcbcf50d2781a0e63bf0ef97443
 		DefaultProtocolID = [6]byte{'d', 'i', 's', 'c', 'v', '5'}
 	)
 
@@ -586,23 +582,10 @@
 	nonceQueue := make([]discv5.Nonce, 0, count)
 
 	for i := 0; i < count; i++ {
-<<<<<<< HEAD
-		packet := client.GenPacket(packetType, node)
-		// println(packet.String())
-
-		remoteAddr := &net.UDPAddr{
-			IP:   node.IP(),
-			Port: node.UDP(),
-		}
-
-		toID := node.ID()
-		addr := remoteAddr.String()
-=======
 		req := client.GenPacket(packetType, node)
 		println(req.String())
 
 		fmt.Printf("lnIP: %v\n", client.LocalNode().Node().IP().String())
->>>>>>> d4227be1dbd9dfcbcf50d2781a0e63bf0ef97443
 
 		// 在调用 EncodePacket 之前打印输入
 		fmt.Printf("EncodePacket Input:\n")
@@ -625,20 +608,37 @@
 	return reqQueues, nil
 }
 
-func ethGenerator(dir string, packetType, count int, nodeList []*enode.Node, genTest bool) error {
-
+func ethGenerator(dir string, packetType, count int, nodeList []*enode.Node, genTestFlag bool) error {
 	clients, err := initeth(1, nodeList, dir)
 	if err != nil {
 		return errors.New("clients init error")
 	}
 	client := clients[0]
 
+	state := eth.NewOracleState() // 创建Oracle状态
+
 	for i := 0; i < count; i++ {
-
 		packet, err := client.GenPacket(packetType)
 		if err != nil {
 			return errors.New("GenPacket fail")
 		}
+
+		// 使用Oracle检查并修正数据包
+		checkedPacket, err := eth.OracleCheck(packet, state)
+		if err != nil {
+			return errors.New("Oracle check fail")
+		}
+
+		state.PacketHistory = append(state.PacketHistory, checkedPacket)
+	}
+
+	// 在生成所有包后进行多包逻辑检验
+	err = eth.MultiPacketCheck(state)
+	if err != nil {
+		return errors.New("Multi-packet check fail")
+	}
+	// 输出修正后的包
+	for _, packet := range state.PacketHistory {
 		println(packet)
 	}
 
