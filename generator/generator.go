// Copyright 2024 Fudong and Hosen
// This file is part of the D2PFuzz library.
//
// The D2PFuzz library is free software: you can redistribute it and/or modify
// it under the terms of the GNU Lesser General Public License as published by
// the Free Software Foundation, either version 3 of the License, or
// (at your option) any later version.
//
// The D2PFuzz library is distributed in the hope that it will be useful,
// but WITHOUT ANY WARRANTY; without even the implied warranty of
// MERCHANTABILITY or FITNESS FOR A PARTICULAR PURPOSE. See the
// GNU Lesser General Public License for more details.
//
// You should have received a copy of the GNU Lesser General Public License
// along with the D2PFuzz library. If not, see <http://www.gnu.org/licenses/>.

// Package generator provides means to generate packet tests for Ethereum node.
package generator

import (
	"crypto/rand"
	"encoding/json"
	"fmt"
	"net"

	"github.com/ethereum/go-ethereum/common"
	"github.com/ethereum/go-ethereum/common/mclock"
	"github.com/ethereum/go-ethereum/crypto"
	"github.com/ethereum/go-ethereum/log"
	"github.com/ethereum/go-ethereum/p2p/enode"
	"github.com/ethereum/go-ethereum/p2p/enr"

	"github.com/AgnopraxLab/D2PFuzz/d2p"
	"github.com/AgnopraxLab/D2PFuzz/d2p/protocol/discv4"
	"github.com/AgnopraxLab/D2PFuzz/d2p/protocol/discv5"
	"github.com/AgnopraxLab/D2PFuzz/d2p/protocol/eth"
	"github.com/AgnopraxLab/D2PFuzz/filler"
)

func InitDiscv4() *discv4.UDPv4 {
	cfg := d2p.Config{
		PrivateKey: d2p.GenKey(),
		Log:        log.Root(),
		Clock:      mclock.System{},
	}
	ip := getLocalIP()
	if ip == nil {
		fmt.Printf("failed to get local IP address")
	}
	// Select a randomly available port
	addr := &net.UDPAddr{IP: ip, Port: 0}
	udpConn, err := net.ListenUDP("udp", addr)
	if err != nil {
		fmt.Printf("failed to create UDP connection")
	}
	port := udpConn.LocalAddr().(*net.UDPAddr).Port
	db, _ := enode.OpenDB("")
	nodeKey := d2p.GenKey()
	ln := enode.NewLocalNode(db, nodeKey)
	ln.Set(enr.IP(ip))
	ln.Set(enr.UDP(uint16(port)))
	client, _ := discv4.ListenV4(udpConn, ln, cfg)

	return client
}

func InitDiscv5() *discv5.UDPv5 {
	var (
		DefaultProtocolID = [6]byte{'d', 'i', 's', 'c', 'v', '5'}
	)

	cfg := d2p.Config{
		PrivateKey:   d2p.GenKey(),
		V5ProtocolID: &DefaultProtocolID,
		Log:          log.Root(),
		Clock:        mclock.System{},
	}
	ip := getLocalIP()
	if ip == nil {
		fmt.Printf("failed to get local IP address for thread\n")
	}
	// Select a randomly available port
	addr := &net.UDPAddr{IP: ip, Port: 0}
	udpConn, err := net.ListenUDP("udp", addr)
	if err != nil {
		fmt.Printf("failed to create UDP connection for thread\n")
	}
	port := udpConn.LocalAddr().(*net.UDPAddr).Port
	db, _ := enode.OpenDB("")
	ln := enode.NewLocalNode(db, cfg.PrivateKey)
	ln.Set(enr.IP(ip))
	ln.Set(enr.UDP(uint16(port)))
	client, _ := discv5.ListenV5(udpConn, ln, cfg)

	return client
}

func Initeth(dest *enode.Node, dir string) (*eth.Suite, error) {
	jwtPath, secret, err := eth.MakeJWTSecret()
	if err != nil {
		fmt.Printf("could not make jwt secret: %v", err)
	}
	geth, err := eth.RunGeth("./testdata", jwtPath)
	if err != nil {
		fmt.Printf("could not run geth: %v", err)
	}
	defer geth.Close()

	pri, _ := crypto.GenerateKey()
<<<<<<< HEAD
	client, err := eth.NewSuite(dest, dir, pri, "", "")
=======
	client, err := eth.NewSuite(dest, dir, pri, geth.HTTPAuthEndpoint(), common.Bytes2Hex(secret[:]))
>>>>>>> a1bc507e
	if err != nil {
		return nil, fmt.Errorf("new suite fail")
	}

<<<<<<< HEAD
	// return client, nil
	return client, nil
=======
	return client, nil
}

func RunGenerate(protocol, target, ptype string) error {
	// Parse the target into an enode
	node, err := enode.ParseV4(target)
	if err != nil {
		return fmt.Errorf("failed to parse target node: %v", err)
	}
	bytes := make([]byte, 1000)
	rand.Read(bytes)
	f := filler.NewFiller(bytes)

	switch protocol {
	case "discv4":
		client := InitDiscv4()
		packet := client.GenPacket(f, ptype, node)
		jsonData, err := json.Marshal(packet)
		if err != nil {
			return fmt.Errorf("error encoding JSON")
		}
		fmt.Println(string(jsonData))
	case "discv5":
		client := InitDiscv5()
		packet := client.GenPacket(f, ptype, node)
		jsonData, err := json.Marshal(packet)
		if err != nil {
			return fmt.Errorf("error encoding JSON")
		}
		fmt.Println(string(jsonData))
	case "eth":
		return nil
	default:
		return fmt.Errorf("unsupported protocol: %s", protocol)
	}
	return nil
>>>>>>> a1bc507e
}<|MERGE_RESOLUTION|>--- conflicted
+++ resolved
@@ -107,19 +107,11 @@
 	defer geth.Close()
 
 	pri, _ := crypto.GenerateKey()
-<<<<<<< HEAD
-	client, err := eth.NewSuite(dest, dir, pri, "", "")
-=======
 	client, err := eth.NewSuite(dest, dir, pri, geth.HTTPAuthEndpoint(), common.Bytes2Hex(secret[:]))
->>>>>>> a1bc507e
 	if err != nil {
 		return nil, fmt.Errorf("new suite fail")
 	}
 
-<<<<<<< HEAD
-	// return client, nil
-	return client, nil
-=======
 	return client, nil
 }
 
@@ -156,5 +148,4 @@
 		return fmt.Errorf("unsupported protocol: %s", protocol)
 	}
 	return nil
->>>>>>> a1bc507e
 }