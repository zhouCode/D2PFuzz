--- conflicted
+++ resolved
@@ -18,7 +18,6 @@
 
 ```
 D2PFuzz/
-<<<<<<< HEAD
 ├── account/            # Account management
 ├── blob/               # Blob transaction component
 ├── cmd/                # Command-line tools directory
@@ -43,22 +42,6 @@
 ├── constants.go        # Global constants
 ├── main.go             # Program entry point
 └── README.md           # Usage of the repository
-=======
-├── cmd/             # CLI + tx-fuzz entrypoints
-├── config/          # Config structs & loaders
-├── devp2p/          # DevP2P stack (discv4/5, RLPx, eth)
-├── fuzzer/          # Fuzzing core
-├── logs/            # Runtime logs
-├── manual/          # Manual protocol test runner
-├── mutation/        # Mutation strategies
-├── output/          # Reports & artifacts
-├── scripts/         # Devnet + helpers
-├── stress_test/     # Stress test harness
-├── templates/       # Config templates
-├── utils/           # Utilities
-├── config.yaml      # Example config
-└── main.go          # Program entry
->>>>>>> f85ac4bb
 ```
 
 ---
@@ -98,7 +81,6 @@
 
 ### 1) Manual protocol test (DevP2P / eth sub-protocols)
 
-<<<<<<< HEAD
 ### Manual Test
 
 A command-line tool for testing Ethereum P2P nodes.
@@ -208,12 +190,6 @@
 ```bash
 ./manual -config my-test-config.yaml -mode single
 # Use custom config file
-=======
-```bash
-cd manual
-go run main.go
-# reads manual/config.yaml and sends predefined sequences
->>>>>>> f85ac4bb
 ```
 
 ### 2) Stress test
@@ -223,7 +199,6 @@
 ./run_stress_test.sh
 ```
 
-<<<<<<< HEAD
 ### POC (Proof of Concept) Testing
 
 Specialized testing tools for specific scenarios.
@@ -242,10 +217,6 @@
 **Expected Result:** Transaction should be `QUEUED` (waiting for conditions) due to extreme nonce value.
 
 ### tx-fuzz
-=======
-### 3) Transaction fuzzing
-
->>>>>>> f85ac4bb
 ```bash
 cd cmd
 ./livefuzzer spam --seed <seed> --sk <hex_private_key> -rpc <rpc_url>
