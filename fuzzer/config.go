--- conflicted
+++ resolved
@@ -25,11 +25,6 @@
 	MutateCount     = 3
 	OutputDir       = "./output"
 	SaveFlag        = true
-<<<<<<< HEAD
-	PacketSleepTime = 10 * time.Second // Single packet send and waiting time
-	ShouldTrace     = true
-=======
 	PacketSleepTime = 500 * time.Millisecond // Single packet send and waiting time
 	ShouldTrace     = false
->>>>>>> 06dc7531
 )