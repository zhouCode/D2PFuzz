--- conflicted
+++ resolved
@@ -213,11 +213,8 @@
 					}
 					return false, false
 				})
-				if err := m.client.Send(target, req); err != nil {
-					if logger != nil {
-						logger.Printf("Failed to send packet: %v", err)
-					}
-				}
+				_ = m.client.Send(target, req)
+
 				// Record send log info
 				if logger != nil {
 					logger.Printf("Sent state packet to target: %s, packet: %v", target.String(), req.Kind())
@@ -394,7 +391,6 @@
 		RequestType: req.Name(),
 	}
 
-<<<<<<< HEAD
 	// Set the expected response type based on the packet type
 	rm := m.client.Pending(target.ID(), target.IP(), processPacket(req), func(p discv4.Packet) (matched bool, requestDone bool) {
 		logger.Printf("Received packet of type: %T\n", p)
@@ -402,25 +398,6 @@
 			logger.Printf("Received Pong response: %+v\n", pong)
 			result.Response = p.(*discv4.Pong)
 			result.Success = true
-=======
-	rm := m.client.Pending(target.ID(), target.IP(), processPacket(req), func(p discv4.Packet) (matched bool, requestDone bool) {
-		if logger != nil {
-			logger.Printf("Received packet of type: %T", p)
-		}
-		if pong, ok := p.(*discv4.Pong); ok {
-			logger.Printf("Received Pong response: %+v\n", pong)
-		}
-		if neighbors, ok := p.(*discv4.Neighbors); ok {
-			logger.Printf("Received Neighbors response: %+v\n", neighbors)
-		}
-		if enrresponse, ok := p.(*discv4.ENRResponse); ok {
-			logger.Printf("Received ENRResponse response: %+v\n", enrresponse)
-		}
-		result.Response = p
-
-		switch p.(type) {
-		case *discv4.Pong:
->>>>>>> fa9a7a8a
 			return true, true
 		}
 		if neighbors, ok := p.(*discv4.Neighbors); ok {
@@ -437,15 +414,8 @@
 		}
 		return false, false
 	})
-<<<<<<< HEAD
-=======
-
->>>>>>> fa9a7a8a
-	if err := m.client.Send(target, req); err != nil {
-		if logger != nil {
-			logger.Printf("Failed to send packet: %v", err)
-		}
-	}
+
+	_ = m.client.Send(target, req)
 	// Record send log info
 	if logger != nil {
 		logger.Printf("Sent state packet to target: %s, packet: %v", target.String(), req.Kind())
@@ -456,11 +426,7 @@
 			logger.Printf("Timeout waiting for response")
 		}
 	}
-<<<<<<< HEAD
-
-=======
-	result.Success = true
->>>>>>> fa9a7a8a
+
 	return result
 }
 
