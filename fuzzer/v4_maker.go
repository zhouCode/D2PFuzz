// Copyright 2024 Fudong and Hosen
// This file is part of the D2PFuzz library.
//
// The D2PFuzz library is free software: you can redistribute it and/or modify
// it under the terms of the GNU Lesser General Public License as published by
// the Free Software Foundation, either version 3 of the License, or
// (at your option) any later version.
//
// The D2PFuzz library is distributed in the hope that it will be useful,
// but WITHOUT ANY WARRANTY; without even the implied warranty of
// MERCHANTABILITY or FITNESS FOR A PARTICULAR PURPOSE. See the
// GNU Lesser General Public License for more details.
//
// You should have received a copy of the GNU Lesser General Public License
// along with the D2PFuzz library. If not, see <http://www.gnu.org/licenses/>.

package fuzzer

import (
	"encoding/json"
	"fmt"
	"io"
	"io/ioutil"
	"log"
	"math/rand"
	"os"
	"path/filepath"
	"sync"
	"time"

	"github.com/ethereum/go-ethereum/common"
	"github.com/ethereum/go-ethereum/p2p/enode"

	"github.com/AgnopraxLab/D2PFuzz/d2p/protocol/discv4"
	"github.com/AgnopraxLab/D2PFuzz/generator"
)

var (
	v4options = []string{"ping", "pong", "findnode", "neighbors", "ENRRequest", "ENRResponse"}
	v4state   = []string{"ping", "findnode"}
)

type V4Maker struct {
	Client     *discv4.UDPv4
	TargetList []*enode.Node

	testSeq  []string // testcase sequence
	stateSeq []string // steate sequence

	PakcetSeed []discv4.Packet // Use store packet seed to mutator

	Series []StateSeries
	forks  []string

	root common.Hash
	logs common.Hash
}

type v4packetTestResult struct {
	PacketID     int
	RequestType  string
	Check        bool
	CheckResults []bool
	Success      bool
	Response     discv4.Packet
	Error        error
}

type v4result struct {
	result_1 *discv4.Pong
	result_2 *discv4.Neighbors
	n        *enode.Node
}

func NewV4Maker(targetDir string) *V4Maker {
	var (
		cli      *discv4.UDPv4
		nodeList []*enode.Node
	)

	cli = generator.InitDiscv4()
	nodeList, _ = getList(targetDir)

	v4maker := &V4Maker{
		Client:     cli,
		TargetList: nodeList,
		testSeq:    generateV4TestSeq(),
		stateSeq:   v4state,
	}

	return v4maker
}

func (m *V4Maker) ToGeneralStateTest(name string) *GeneralStateTest {
	gst := make(GeneralStateTest)
	gst[name] = m.ToSubTest()
	return &gst
}

func (m *V4Maker) ToSubTest() *stJSON {
	st := &stJSON{}
	st.Ps = m.Series
	for _, fork := range m.forks {
		postState := make(map[string][]stPostState)
		postState[fork] = []stPostState{
			{
				Logs:    m.logs,
				Root:    m.root,
				Indexes: stIndex{Gas: 0, Value: 0, Data: 0},
			},
		}
		st.Post = postState
	}
	return st
}

// PacketStart executes fuzzing by sending single packets in multiple goroutines and collecting feedback
func (m *V4Maker) PacketStart(traceOutput io.Writer, seed discv4.Packet) error {
	var (
		wg      sync.WaitGroup
		logger  *log.Logger
		mu      sync.Mutex
		results []v4packetTestResult
	)

	if traceOutput != nil {
		logger = log.New(traceOutput, "TRACE: ", log.Ldate|log.Ltime|log.Lmicroseconds)
	}

	// logger.Println("target: ", target.String())
	// mutator := fuzzing.NewMutator(rand.New(rand.NewSource(time.Now().UnixNano())))
	// ping authentation
	ping := m.Client.GenPacket("ping", m.TargetList[0])
	// Add the sendAndWaitResponse call
	result := sendAndWaitResponse(m, m.TargetList[0], ping, logger)
	if result.Error != nil {
		fmt.Printf("%s", result.Error)
	}

<<<<<<< HEAD
	req := m.client.GenPacket("ping", target)

=======
>>>>>>> 06dc7531
	//Iterate over each target object
	for i := 0; i < MutateCount; i++ {
		// Print divider line at the start of each iteration
		logger.Printf("================================================= Starting iteration %d =================================================", i+1)

		wg.Add(1)

		go func(iteration int, seed discv4.Packet) {
			defer wg.Done()

			// Sending a single packet and waiting for feedback
			result := sendAndWaitResponse(m, m.TargetList[0], seed, logger)
			result.CheckResults = m.checkRequestSemantics(seed)
			result.Check = allTrue(result.CheckResults)
			result.PacketID = i

			// Record results with mutex lock for thread safety
			mu.Lock()
			results = append(results, result)
			mu.Unlock()

		}(i, seed)

		// Sleep between iterations to control packet sending rate
		time.Sleep(PacketSleepTime)

		// Print divider line at the end of each iteration
		logger.Printf("================================================= Completed iteration %d =================================================", i+1)
	}

	wg.Wait()

	// Process results
	analyzeResults(results, logger, SaveFlag, OutputDir)
	// fmt.Printf("All results: %v\n", allResults)

	return nil
}

func (m *V4Maker) Start(traceOutput io.Writer) error {
	var (
		wg       sync.WaitGroup
		resultCh = make(chan *v4result, len(m.TargetList))
		errorCh  = make(chan error, len(m.TargetList))
		logger   *log.Logger
	)

	if traceOutput != nil {
		logger = log.New(traceOutput, "TRACE: ", log.Ldate|log.Ltime|log.Lmicroseconds)
	}

	// Iterate over each target object
	for _, target := range m.TargetList {
		wg.Add(1)
		go func(target *enode.Node) {
			defer wg.Done()
			result := &v4result{
				n: target,
			}
			// First round: sending testSeq packets
			for _, packetType := range m.testSeq {
				req := m.Client.GenPacket(packetType, target)
				m.Client.Send(target, req)
				logger.Printf("Sent test packet to target: %s, packet: %v", target.String(), req.Kind())
			}

			// Round 2: sending stateSeq packets
			for _, packetType := range m.stateSeq {
				req := m.Client.GenPacket(packetType, target)
				// Set the expected response type based on the packet type
				rm := m.Client.Pending(target.ID(), target.IP(), processPacket(req), func(p discv4.Packet) (matched bool, requestDone bool, shouldComplete bool) {
					logger.Printf("Received packet of type: %T\n", p)
					if pong, ok := p.(*discv4.Pong); ok {
						logger.Printf("Received Pong response: %+v\n", pong)
						result.result_1 = p.(*discv4.Pong)
						return true, true, true
					}
					if neighbors, ok := p.(*discv4.Neighbors); ok {
						logger.Printf("Received Neighbors response: %+v\n", neighbors)
						result.result_2 = p.(*discv4.Neighbors)
						return true, true, true
					}
					return false, false, false
				})
				_ = m.Client.Send(target, req)

				// Record send log info
				if logger != nil {
					logger.Printf("Sent state packet to target: %s, packet: %v", target.String(), req.Kind())
				}
				// Waiting for a response with the new WaitForResponse method
				if err := rm.WaitForResponse(1 * time.Second); err != nil {
					if logger != nil {
						logger.Printf("Timeout waiting for response")
					}
				}
			}
			resultCh <- result
		}(target)
	}
	// Wait for all goroutines to complete
	go func() {
		wg.Wait()
		close(resultCh)
		close(errorCh)
	}()
	for err := range errorCh {
		if err != nil {
			return fmt.Errorf("error occurred during fuzzing: %v", err)
		}
	}
	// TODO: Need deal result
	var allResults []*v4result
	for result := range resultCh {
		allResults = append(allResults, result)
	}
	// fmt.Printf("All results: %v\n", allResults)

	return nil
}

func (m *V4Maker) Close() {
	if m.Client != nil {
		m.Client.Close()
	}
}

func (m *V4Maker) SetResult(root, logs common.Hash) {
	m.root = root
	m.logs = logs
}

func processPacket(packet discv4.Packet) byte {
	switch packet.Kind() {
	case discv4.PingPacket:
		fmt.Println("Send ping packet, expecting pong response")
		return discv4.PongPacket
	case discv4.FindnodePacket:
		fmt.Println("Send findnode packet, expecting neighbors response")
		return discv4.NeighborsPacket
	case discv4.ENRRequestPacket:
		fmt.Println("Send ENR request packet, expecting ENR response")
		return discv4.ENRResponsePacket
	case discv4.PongPacket:
		fmt.Println("Send pong packet, no pending required")
		return NoPendingRequired
	case discv4.NeighborsPacket:
		fmt.Println("Send neighbors packet, no pending required")
		return NoPendingRequired
	case discv4.ENRResponsePacket:
		fmt.Println("Send ENR response, no pending required")
		return NoPendingRequired
	default:
		fmt.Printf("Unknown packet type: %v\n", packet.Kind())
		return NoPendingRequired
	}
}

func generateV4TestSeq() []string {

	seq := make([]string, SequenceLength)

	seq[0] = "ping"

	rand.Seed(time.Now().UnixNano())
	for i := 1; i < SequenceLength; i++ {
		seq[i] = v4options[rand.Intn(len(v4options))]
	}

	return seq
}

func (m *V4Maker) checkRequestSemantics(req discv4.Packet) []bool {
	switch p := req.(type) {
	case *discv4.Ping:
		return m.checkPingSemantics(p)
	case *discv4.Findnode:
		return m.checkFindnodeSemantics(p)
	case *discv4.ENRRequest:
		return m.checkENRRequestSemantics(p)
	default:
		// Return an empty []bool or a slice indicating failure
		return []bool{false} // Example: single `false` to indicate unsupported packet type
	}
}

func (m *V4Maker) checkPingSemantics(p *discv4.Ping) []bool {
	var validityResults []bool

	// 1. Check if the version is 4
	if p.Version != 4 {
		validityResults = append(validityResults, false) // Mark version check as failed
	} else {
		validityResults = append(validityResults, true) // Mark version check as success
	}

	// 2. Check if the source IP matches the client's own IP
	if !p.From.IP.Equal(m.Client.Self().IP()) {
		validityResults = append(validityResults, false) // Mark source IP check as failed
	} else {
		validityResults = append(validityResults, true) // Mark source IP check as success
	}

	// 3. Check if the target IP matches the first target in the list
	if !p.To.IP.Equal(m.TargetList[0].IP()) {
		validityResults = append(validityResults, false) // Mark target IP check as failed
	} else {
		validityResults = append(validityResults, true) // Mark target IP check as success
	}

	// 4. Check if the expiration time is valid
	if p.ENRSeq != m.Client.Self().Seq() {
		fmt.Println("Ping ENRSeq does not match the client's ENRSeq")
		validityResults = append(validityResults, false) // Mark expiration check as failed
	} else {
		validityResults = append(validityResults, true) // Mark expiration check as success
	}

	// 5. Check if the ENRSeq matches the client's ENRSeq
	if p.Expiration <= uint64(time.Now().Unix()) {
		validityResults = append(validityResults, false) // Mark ENRSeq check as failed
	} else {
		validityResults = append(validityResults, true) // Mark ENRSeq check as success
	}

	return validityResults
}

// checkFindnodeSemantics checks the semantic correctness of a Findnode request
func (m *V4Maker) checkFindnodeSemantics(f *discv4.Findnode) []bool {
	var validityResults []bool

	// 1. Check if the expiration time is valid
	if f.Expiration <= uint64(time.Now().Unix()) {
		validityResults = append(validityResults, false) // Mark ENRSeq check as failed
	} else {
		validityResults = append(validityResults, true) // Mark ENRSeq check as success
	}

	return validityResults
}

// checkENRRequestSemantics checks the semantic correctness of an ENRRequest
func (m *V4Maker) checkENRRequestSemantics(e *discv4.ENRRequest) []bool {
	var validityResults []bool

	// 1. Check if the expiration time is valid
	if e.Expiration <= uint64(time.Now().Unix()) {
		validityResults = append(validityResults, false) // Mark ENRSeq check as failed
	} else {
		validityResults = append(validityResults, true) // Mark ENRSeq check as success
	}

	return validityResults
}

// sendAndWaitResponse sends a request and waits for response
func sendAndWaitResponse(m *V4Maker, target *enode.Node, req discv4.Packet, logger *log.Logger) v4packetTestResult {
	result := v4packetTestResult{
		RequestType: req.Name(),
	}

	// Set the expected response type based on the packet type
	rm := m.Client.Pending(target.ID(), target.IP(), processPacket(req), func(p discv4.Packet) (matched bool, requestDone bool, shouldComplete bool) {
		if pong, ok := p.(*discv4.Pong); ok {
			logger.Printf("Received Pong response: %+v\n", pong)
			result.Response = p.(*discv4.Pong)
			result.Success = true
			return true, true, true
		}
		if neighbors, ok := p.(*discv4.Neighbors); ok {
			logger.Printf("Received Neighbors response: %+v\n", neighbors)
			result.Response = p.(*discv4.Neighbors)
			result.Success = true
			return true, true, true
		}
		if enrResponse, ok := p.(*discv4.ENRResponse); ok {
			logger.Printf("Received ENRResponse response: %+v\n", enrResponse)
			result.Response = p.(*discv4.ENRResponse)
			result.Success = true
			return true, true, true
		}
		return false, false, false
	})

	hash := m.Client.Send(target, req)
	// Record send log info
	logger.Printf("Send Packet: %s, Hash: %x\n", req.Name(), hash)
	// Waiting for a response with the new WaitForResponse method
	if err := rm.WaitForResponse(1 * time.Second); err != nil {
		if err.Error() == "timeout waiting for response" {
			logger.Printf("No response received within timeout")
		} else {
			logger.Printf("Error waiting for response: %v", err)
		}
	} else {
		logger.Printf("Successfully received response")
	}

	return result
}

func analyzeResults(results []v4packetTestResult, logger *log.Logger, saveToFile bool, outputDir string) error {
	// Define slices for three scenarios
	resultWanted := make([]v4packetTestResult, 0)

	// Iterate through results and categorize
	for _, result := range results {
		if result.Check || result.Success {
			resultWanted = append(resultWanted, result)
		}
	}

	if saveToFile {
		// Create output directory if it doesn't exist
		if err := os.MkdirAll(outputDir, 0755); err != nil {
			return fmt.Errorf("failed to create output directory: %v", err)
		}

		// 需要创建完整的目录路径
		fullPath := filepath.Join(outputDir, "discv4")
		if err := os.MkdirAll(fullPath, 0755); err != nil {
			return fmt.Errorf("failed to create discv4 directory: %v", err)
		}

		filename := filepath.Join(fullPath, fmt.Sprintf("analysis_results_%s.json", time.Now().Format("2006-01-02_15-04-05")))

		// Save to file
		data, err := json.MarshalIndent(resultWanted, "", "    ")
		if err != nil {
			return fmt.Errorf("JSON serialization failed: %v", err)
		}

		if err := ioutil.WriteFile(filename, data, 0644); err != nil {
			return fmt.Errorf("failed to write to file: %v", err)
		}

		logger.Printf("Results saved to file: %s\n", filename)
	} else {
		// Output to log
		logger.Printf("Number of results with: %d\n", len(resultWanted))
	}

	return nil
}<|MERGE_RESOLUTION|>--- conflicted
+++ resolved
@@ -137,11 +137,6 @@
 		fmt.Printf("%s", result.Error)
 	}
 
-<<<<<<< HEAD
-	req := m.client.GenPacket("ping", target)
-
-=======
->>>>>>> 06dc7531
 	//Iterate over each target object
 	for i := 0; i < MutateCount; i++ {
 		// Print divider line at the start of each iteration
