// Copyright 2024 Fudong and Hosen
// This file is part of the D2PFuzz library.
//
// The D2PFuzz library is free software: you can redistribute it and/or modify
// it under the terms of the GNU Lesser General Public License as published by
// the Free Software Foundation, either version 3 of the License, or
// (at your option) any later version.
//
// The D2PFuzz library is distributed in the hope that it will be useful,
// but WITHOUT ANY WARRANTY; without even the implied warranty of
// MERCHANTABILITY or FITNESS FOR A PARTICULAR PURPOSE. See the
// GNU Lesser General Public License for more details.
//
// You should have received a copy of the GNU Lesser General Public License
// along with the D2PFuzz library. If not, see <http://www.gnu.org/licenses/>.

package fuzzer

import (
	"bytes"
	"encoding/json"
	"fmt"
	"io"
	"io/ioutil"
	"log"
	"math/rand"
	"os"
	"path/filepath"
	"sync"
	"time"

	"github.com/AgnopraxLab/D2PFuzz/d2p/protocol/eth"
	"github.com/AgnopraxLab/D2PFuzz/d2p/protocol/snap"
	"github.com/AgnopraxLab/D2PFuzz/fuzzing"
	"github.com/AgnopraxLab/D2PFuzz/generator"
	"github.com/ethereum/go-ethereum/common"
	"github.com/ethereum/go-ethereum/crypto"
	"github.com/ethereum/go-ethereum/trie"
	"github.com/ethereum/go-ethereum/trie/trienode"
)

var (
	snapoptions = []int{snap.GetAccountRangeMsg, snap.AccountRangeMsg, snap.GetStorageRangesMsg, snap.StorageRangesMsg,
		snap.GetByteCodesMsg, snap.ByteCodesMsg, snap.GetTrieNodesMsg, snap.TrieNodesMsg}
	snapstate = []int{snap.GetAccountRangeMsg, snap.AccountRangeMsg}
)

type SnapMaker struct {
	SuiteList []*eth.Suite

	testSeq  []int // testcase sequence
	stateSeq []int // steate sequence

	PakcetSeed []snap.Packet // Use store packet seed to mutator

	Series []StateSeries
	forks  []string

	root common.Hash
	logs common.Hash
}

type snapPacketTestResult struct {
	PacketID     int
	RequestType  string
	Check        bool
	CheckResults []bool
	Success      bool
	Request      snap.Packet
	Response     snap.Packet
	Valid        bool
	Error        string `json:"error"`
}

func NewSnapMaker(targetDir string, chain string) *SnapMaker {
	var suiteList []*eth.Suite

	nodeList, err := getList(targetDir)
	if err != nil {
		fmt.Printf("failed to read targetDir: %v", err)
		return nil
	}

	for _, node := range nodeList {
		suite, err := generator.Initsnap(node, chain)
		if err != nil {
			fmt.Printf("failed to initialize snap clients: %v", err)
		}
		suiteList = append(suiteList, suite)
	}

	snapmaker := &SnapMaker{
		SuiteList: suiteList,
		testSeq:   generateSnapTestSeq(),
		stateSeq:  snapstate,
	}
	return snapmaker
}

func (m *SnapMaker) ToGeneralStateTest(name string) *GeneralStateTest {
	gst := make(GeneralStateTest)
	gst[name] = m.ToSubTest()
	return &gst
}

func (m *SnapMaker) ToSubTest() *stJSON {
	st := &stJSON{}
	st.Ps = m.Series
	for _, fork := range m.forks {
		postState := make(map[string][]stPostState)
		postState[fork] = []stPostState{
			{
				Logs:    m.logs,
				Root:    m.root,
				Indexes: stIndex{Gas: 0, Value: 0, Data: 0},
			},
		}
		st.Post = postState
	}
	return st
}

func (m *SnapMaker) PacketStart(traceOutput io.Writer, seed snap.Packet, stats *UDPPacketStats) error {

	var (
		wg      sync.WaitGroup
		logger  *log.Logger
		mu      sync.Mutex
		results []snapPacketTestResult
	)

	if traceOutput != nil {
		logger = log.New(traceOutput, "TRACE: ", log.Ldate|log.Ltime|log.Lmicroseconds)
	}

	mutator := fuzzing.NewMutator(rand.New(rand.NewSource(time.Now().UnixNano())))
	currentSeed := seed

	if err := m.SuiteList[0].SetupSnapConn(); err != nil {
		return fmt.Errorf("failed to setup connection: %v", err)
	}
	defer m.SuiteList[0].Conn().Close()

	for i := 0; i < MutateCount; i++ {
		wg.Add(1)

		mutateSeed := cloneAndMutateSnapPacket(mutator, currentSeed)
		//mutateSeed := seed
		go func(iteration int, currentReq snap.Packet, packetStats *UDPPacketStats) {
			defer wg.Done()

			result := snapPacketTestResult{
				PacketID:    iteration,
				RequestType: fmt.Sprintf("%d", currentReq.Kind()),
				Request:     currentReq,
			}

			result.CheckResults = m.checkRequestSemantics(currentReq, m.SuiteList[0].Chain())
			result.Check = allTrue(result.CheckResults)

			// 发送并等待响应
			resp, err, success, valid := m.handlePacketWithResponse(currentReq, m.SuiteList[0])
			if err != "" {
				result.Error = err
				result.Success = false
				result.Valid = false
			} else {
				result.Response = resp
				result.Success = success
				result.Valid = valid
			}

			if result.Check { // 语义检查正确
				if !result.Success { // 没有收到响应
					mu.Lock()
					packetStats.CheckTrueFail = packetStats.CheckTrueFail + 1
					results = append(results, result)
					mu.Unlock()
				} else if result.Valid { // 收到有效响应
					mu.Lock()
					packetStats.CheckTruePass = packetStats.CheckTruePass + 1
					results = append(results, result)
					mu.Unlock()
				}
			} else { // 语义检查错误
				if result.Success { // 收到响应
					if result.Valid { // 响应有效
						mu.Lock()
						packetStats.CheckFalsePassOK = packetStats.CheckFalsePassOK + 1
						results = append(results, result)
						mu.Unlock()
					} else { // 响应无效
						mu.Lock()
						packetStats.CheckFalsePassBad = packetStats.CheckFalsePassBad + 1
						results = append(results, result)
						mu.Unlock()
					}
				}
			}

		}(i, mutateSeed, stats)
		currentSeed = mutateSeed
		time.Sleep(PacketSleepTime)
	}

	wg.Wait()

	// 分析结果
	if SaveFlag {
		analyzeResultsSnap(results, logger, OutputDir)
	}

	return nil
}

func (m *SnapMaker) Start(traceOutput io.Writer) error {
	var (
		wg       sync.WaitGroup
		resultCh = make(chan *ethSnapshot, len(m.SuiteList))
		errorCh  = make(chan error, len(m.SuiteList))
		logger   *log.Logger
	)

	if traceOutput != nil {
		logger = log.New(traceOutput, "TRACE: ", log.Ldate|log.Ltime|log.Lmicroseconds)
	}

	// Iterate over each target object
	for _, target := range m.SuiteList {
		wg.Add(1)
		go func(target *eth.Suite) {
			defer wg.Done()
			result := &ethSnapshot{
				n: target.DestList,
			}
			// First round: sending testSeq packets
			for i, packetType := range m.testSeq {
				req, _ := target.GenSnapPacket(packetType)
				m.handlePacket(req, target, logger)
				logger.Printf("Sent test packet to target: %s, packet: %v, using suite: %d", target.DestList.String(), req.Kind(), i)
			}
			// Round 2: sending stateSeq packets
			for i, packetType := range m.stateSeq {
				req, _ := target.GenSnapPacket(packetType)
				m.handlePacket(req, target, logger)
				logger.Printf("Sent state packet to target: %s, packet: %v, using suite: %d", target.DestList.String(), req.Kind(), i)
			}
			resultCh <- result
		}(target)
	}
	// Wait for all goroutines to complete
	go func() {
		wg.Wait()
		close(resultCh)
		close(errorCh)
	}()
	for err := range errorCh {
		if err != nil {
			return fmt.Errorf("error occurred during fuzzing: %v", err)
		}
	}
	// TODO: Need deal result
	var allSnapshot []*ethSnapshot
	for snapshot := range resultCh {
		allSnapshot = append(allSnapshot, snapshot)
	}
	// fmt.Printf("All results: %v\n", allSnapshot)

	return nil
}

func (m *SnapMaker) handlePacket(req snap.Packet, suite *eth.Suite, logger *log.Logger) error {
	switch p := req.(type) {
	case *snap.GetAccountRangePacket:
		if err := suite.SnapInitializeAndConnect(); err != nil {
			return fmt.Errorf("initialization and connection failed: %v", err)
		}
		result := m.handleGetAccountRangePacket(p, suite)
		if result.Error != "" {
			return fmt.Errorf("failed to handle get account range packet: %v", result.Error)
		}
		return nil

	case *snap.AccountRangePacket:
		if err := suite.SnapInitializeAndConnect(); err != nil {
			return fmt.Errorf("initialization and connection failed: %v", err)
		}
		result := m.handleAccountRangePacket(p, suite)
		if result.Error != "" {
			return fmt.Errorf("failed to handle account range packet: %v", result.Error)
		}
		return nil

	case *snap.GetStorageRangesPacket:
		if err := suite.SnapInitializeAndConnect(); err != nil {
			return fmt.Errorf("initialization and connection failed: %v", err)
		}
		result := m.handleGetStorageRangesPacket(p, suite)
		if result.Error != "" {
			return fmt.Errorf("failed to handle get storage ranges packet: %v", result.Error)
		}
		return nil

	case *snap.StorageRangesPacket:
		if err := suite.SnapInitializeAndConnect(); err != nil {
			return fmt.Errorf("initialization and connection failed: %v", err)
		}
		result := m.handleStorageRangesPacket(p, suite)
		if result.Error != "" {
			return fmt.Errorf("failed to handle storage ranges packet: %v", result.Error)
		}
		return nil

	case *snap.GetByteCodesPacket:
		if err := suite.SnapInitializeAndConnect(); err != nil {
			return fmt.Errorf("initialization and connection failed: %v", err)
		}
		result := m.handleGetByteCodesPacket(p, suite)
		if result.Error != "" {
			return fmt.Errorf("failed to handle get bytecodes packet: %v", result.Error)
		}
		return nil

	case *snap.ByteCodesPacket:
		if err := suite.SnapInitializeAndConnect(); err != nil {
			return fmt.Errorf("initialization and connection failed: %v", err)
		}
		result := m.handleByteCodesPacket(p, suite)
		if result.Error != "" {
			return fmt.Errorf("failed to handle bytecodes packet: %v", result.Error)
		}
		return nil

	case *snap.GetTrieNodesPacket:
		if err := suite.SnapInitializeAndConnect(); err != nil {
			return fmt.Errorf("initialization and connection failed: %v", err)
		}
		result := m.handleGetTrieNodesPacket(p, suite)
		if result.Error != "" {
			return fmt.Errorf("failed to handle get trie nodes packet: %v", result.Error)
		}
		return nil

	case *snap.TrieNodesPacket:
		if err := suite.SnapInitializeAndConnect(); err != nil {
			return fmt.Errorf("initialization and connection failed: %v", err)
		}
		result := m.handleTrieNodesPacket(p, suite)
		if result.Error != "" {
			return fmt.Errorf("failed to handle trie nodes packet: %v", result.Error)
		}
		return nil

	default:
		if logger != nil {
			_, err := fmt.Printf("Unsupported snap packet type: %T\n", req)
			if err != nil {
				log.Printf("Error writing to trace output: %v", err)
			}
		}
		return nil
	}
}

// 处理 GetAccountRange 请求
func (m *SnapMaker) handleGetAccountRangePacket(p *snap.GetAccountRangePacket, suite *eth.Suite) *snapPacketTestResult {

	msg, err := suite.SnapRequest(snap.GetAccountRangeMsg, p)
	if err != nil {
		return &snapPacketTestResult{
			Response: nil,
			Error:    err.Error(),
			Success:  false,
			Valid:    false,
		}
	}
	res, ok := msg.(*snap.AccountRangePacket)
	if !ok {
		return &snapPacketTestResult{
			Response: res,
			Error:    fmt.Sprintf("account range response wrong: %T %v", msg, msg),
			Success:  true,
			Valid:    false,
		}
	}
	// Check that the encoding order is correct
	for i := 1; i < len(res.Accounts); i++ {
		if bytes.Compare(res.Accounts[i-1].Hash[:], res.Accounts[i].Hash[:]) >= 0 {
			return &snapPacketTestResult{
				Response: res,
				Error:    fmt.Sprintf("accounts not monotonically increasing: #%d [%x] vs #%d [%x]", i-1, res.Accounts[i-1].Hash[:], i, res.Accounts[i].Hash[:]),
				Success:  true,
				Valid:    false,
			}
		}
	}
	var (
		hashes   []common.Hash
		accounts [][]byte
		proof    = res.Proof
	)
	hashes, accounts, err = res.Unpack()
	if err != nil {
		return &snapPacketTestResult{
			Response: res,
			Error:    err.Error(),
			Success:  true,
			Valid:    false,
		}
	}
	if len(hashes) == 0 && len(accounts) == 0 && len(proof) == 0 {
		return &snapPacketTestResult{
			Response: res,
			Success:  true,
			Valid:    true,
		}
	}
	// Reconstruct a partial trie from the response and verify it
	keys := make([][]byte, len(hashes))
	for i, key := range hashes {
		keys[i] = common.CopyBytes(key[:])
	}
	nodes := make(trienode.ProofList, len(proof))
	for i, node := range proof {
		nodes[i] = node
	}
	proofdb := nodes.Set()

	startingHash := common.Hash{}
	_, err = trie.VerifyRangeProof(suite.Chain().Head().Root(), startingHash[:], keys, accounts, proofdb)
	if err != nil {
		return &snapPacketTestResult{
			Response: res,
			Error:    err.Error(),
			Success:  true,
			Valid:    false,
		}
	}

	return &snapPacketTestResult{
		Response: res,
		Success:  true,
		Valid:    true,
	}
}

// 处理 AccountRange 响应
func (m *SnapMaker) handleAccountRangePacket(p *snap.AccountRangePacket, suite *eth.Suite) *snapPacketTestResult {
	_, err := suite.SnapRequest(snap.AccountRangeMsg, p)
	if err != nil {
		return &snapPacketTestResult{
			Error:   fmt.Sprintf("account range request failed: %v", err),
			Success: false,
			Valid:   false,
		}
	}
	return &snapPacketTestResult{
		Response: nil,
		Success:  true,
		Valid:    true,
	}
}

// 处理 GetStorageRanges 请求
func (m *SnapMaker) handleGetStorageRangesPacket(p *snap.GetStorageRangesPacket, suite *eth.Suite) *snapPacketTestResult {
	msg, err := suite.SnapRequest(snap.GetStorageRangesMsg, p)
	if err != nil {
		return &snapPacketTestResult{
			Error:   fmt.Sprintf("account range request failed: %v", err),
			Success: false,
			Valid:   false,
		}
	}
	res, ok := msg.(*snap.StorageRangesPacket)
	if !ok {
		return &snapPacketTestResult{
			Error:   fmt.Sprintf("account range response wrong: %T %v", msg, msg),
			Success: false,
			Valid:   false,
		}
	}

	// Ensure the ranges are monotonically increasing
	for i, slots := range res.Slots {
		for j := 1; j < len(slots); j++ {
			if bytes.Compare(slots[j-1].Hash[:], slots[j].Hash[:]) >= 0 {
				return &snapPacketTestResult{
					Error:   fmt.Sprintf("storage slots not monotonically increasing for account #%d: #%d [%x] vs #%d [%x]", i, j-1, slots[j-1].Hash[:], j, slots[j].Hash[:]),
					Success: false,
					Valid:   false,
				}
			}
		}
	}
	return &snapPacketTestResult{
		Response: res,
		Success:  true,
		Valid:    true,
	}
}

// 处理 StorageRanges 响应
func (m *SnapMaker) handleStorageRangesPacket(p *snap.StorageRangesPacket, suite *eth.Suite) *snapPacketTestResult {
	_, err := suite.SnapRequest(snap.StorageRangesMsg, p)
	if err != nil {
		return &snapPacketTestResult{
			Error:   fmt.Sprintf("failed to handle account range packet: %v", err),
			Success: false,
			Valid:   false,
		}
	}
	return &snapPacketTestResult{
		Response: nil,
		Success:  true,
		Valid:    true,
	}
}

// 处理 GetByteCodes 请求
func (m *SnapMaker) handleGetByteCodesPacket(p *snap.GetByteCodesPacket, suite *eth.Suite) *snapPacketTestResult {
	msg, err := suite.SnapRequest(snap.GetByteCodesMsg, p)
	if err != nil {
		return &snapPacketTestResult{
			Error:   fmt.Sprintf("getBytecodes request failed: %v", err),
			Success: false,
			Valid:   false,
		}
	}
	res, ok := msg.(*snap.ByteCodesPacket)
	if !ok {
		return &snapPacketTestResult{
			Error:   fmt.Sprintf("bytecodes response wrong: %T %v", msg, msg),
			Success: false,
			Valid:   false,
		}
	}
	if exp, got := len(p.Hashes), len(res.Codes); exp != got {
		for i, c := range res.Codes {
			fmt.Printf("%d. %#x\n", i, c)
		}
		return &snapPacketTestResult{
			Error:   fmt.Sprintf("expected %d bytecodes, got %d", exp, got),
			Success: false,
			Valid:   false,
		}
	}
	// Cross reference the requested bytecodes with the response to find gaps
	// that the serving node is missing
	var (
		bytecodes = res.Codes
		hasher    = crypto.NewKeccakState()
		hash      = make([]byte, 32)
		codes     = make([][]byte, len(p.Hashes))
	)

	for i, j := 0, 0; i < len(bytecodes); i++ {
		// Find the next hash that we've been served, leaving misses with nils
		hasher.Reset()
		hasher.Write(bytecodes[i])
		hasher.Read(hash)

		for j < len(p.Hashes) && !bytes.Equal(hash, p.Hashes[j][:]) {
			j++
		}
		if j < len(p.Hashes) {
			codes[j] = bytecodes[i]
			j++
			continue
		}
		// We've either ran out of hashes, or got unrequested data
		return &snapPacketTestResult{
			Error:   "unexpected bytecode",
			Success: false,
			Valid:   false,
		}
	}

	return &snapPacketTestResult{
		Response: res,
		Success:  true,
		Valid:    true,
	}
}

// 处理 ByteCodes 响应
func (m *SnapMaker) handleByteCodesPacket(p *snap.ByteCodesPacket, suite *eth.Suite) *snapPacketTestResult {
	_, err := suite.SnapRequest(snap.ByteCodesMsg, p)
	if err != nil {
		return &snapPacketTestResult{
			Error:   fmt.Sprintf("failed to handle bytecodes packet: %v", err),
			Success: false,
			Valid:   false,
		}
	}
	return &snapPacketTestResult{
		Response: nil,
		Success:  true,
		Valid:    true,
	}
}

// 处理 GetTrieNodes 请求
func (m *SnapMaker) handleGetTrieNodesPacket(p *snap.GetTrieNodesPacket, suite *eth.Suite) *snapPacketTestResult {
	msg, err := suite.SnapRequest(snap.GetTrieNodesMsg, p)
	if err != nil {
		fmt.Printf("Debug - GetTrieNodes - Request failed: %v\n", err)
		return &snapPacketTestResult{
			Error:   fmt.Sprintf("trienodes request failed: %v", err),
			Success: false,
			Valid:   false,
		}
	}
	res, ok := msg.(*snap.TrieNodesPacket)
	if !ok {
		return &snapPacketTestResult{
			Error:   fmt.Sprintf("trienodes response wrong: %T %v", msg, msg),
			Success: false,
			Valid:   false,
		}
	}

	// Check the correctness

	// Cross reference the requested trienodes with the response to find gaps
	// that the serving node is missing
	// hasher := crypto.NewKeccakState()
	// hash := make([]byte, 32)
	// trienodes := res.Nodes

	// if got, want := len(trienodes), len(p.Paths); got != want {
	// 	return &snapPacketTestResult{
	// 		Error:   fmt.Sprintf("wrong trienode count, got %d, want %d", got, want),
	// 		Success: false,
	// 		Valid:   false,
	// 	}
	// }
	// for i, trienode := range trienodes {
	// 	hasher.Reset()
	// 	hasher.Write(trienode)
	// 	hasher.Read(hash)
	// 	if got, want := hash, p.Paths[i][0]; !bytes.Equal(got, want) {
	// 		return &snapPacketTestResult{
	// 			Error:   fmt.Sprintf("hash %d wrong, got %#x, want %#x", i, got, want),
	// 			Success: false,
	// 			Valid:   false,
	// 		}
	// 	}
	// }
	return &snapPacketTestResult{
		Response: res,
		Success:  true,
		Valid:    true,
	}
}

// 处理 TrieNodes 响应
func (m *SnapMaker) handleTrieNodesPacket(p *snap.TrieNodesPacket, suite *eth.Suite) *snapPacketTestResult {
	_, err := suite.SnapRequest(snap.TrieNodesMsg, p)
	if err != nil {
		return &snapPacketTestResult{
			Error:   fmt.Sprintf("failed to handle trie nodes packet: %v", err),
			Success: false,
			Valid:   false,
		}
	}
	return &snapPacketTestResult{
		Response: nil,
		Success:  true,
		Valid:    true,
	}
}

func generateSnapTestSeq() []int {
	options := []int{
		snap.GetAccountRangeMsg, snap.AccountRangeMsg, snap.GetStorageRangesMsg, snap.StorageRangesMsg,
		snap.GetByteCodesMsg, snap.ByteCodesMsg, snap.GetTrieNodesMsg, snap.TrieNodesMsg,
	}
	seq := make([]int, SequenceLength)

	rand.Seed(time.Now().UnixNano())
	for i := 0; i < SequenceLength; i++ {
		seq[i] = options[rand.Intn(len(options))]
	}

	return seq
}

// packet test deal data
func (m *SnapMaker) handlePacketWithResponse(req snap.Packet, suite *eth.Suite) (snap.Packet, string, bool, bool) {

	switch p := req.(type) {
	case *snap.GetAccountRangePacket:
		result := m.handleGetAccountRangePacket(p, suite)
		return result.Response, result.Error, result.Success, result.Valid
	case *snap.AccountRangePacket:
		result := m.handleAccountRangePacket(p, suite)
		return result.Response, result.Error, result.Success, result.Valid
	case *snap.GetStorageRangesPacket:
		result := m.handleGetStorageRangesPacket(p, suite)
		return result.Response, result.Error, result.Success, result.Valid
	case *snap.StorageRangesPacket:
		result := m.handleStorageRangesPacket(p, suite)
		return result.Response, result.Error, result.Success, result.Valid
	case *snap.GetByteCodesPacket:
		result := m.handleGetByteCodesPacket(p, suite)
		return result.Response, result.Error, result.Success, result.Valid
	case *snap.ByteCodesPacket:
		result := m.handleByteCodesPacket(p, suite)
		return result.Response, result.Error, result.Success, result.Valid
	case *snap.GetTrieNodesPacket:
		result := m.handleGetTrieNodesPacket(p, suite)
		return result.Response, result.Error, result.Success, result.Valid
	case *snap.TrieNodesPacket:
		result := m.handleTrieNodesPacket(p, suite)
		return result.Response, result.Error, result.Success, result.Valid
	default:
		return nil, "", false, false
	}
}

// checkRequestSemantics 检查请求的语义正确性
func (m *SnapMaker) checkRequestSemantics(req snap.Packet, chain *eth.Chain) []bool {
	var results []bool

	switch p := req.(type) {
	case *snap.GetAccountRangePacket:
		results = checkGetAccountRangeSemantics(p, chain)
	case *snap.AccountRangePacket:
		results = checkAccountRangeSemantics(p)
	case *snap.GetStorageRangesPacket:
		results = checkGetStorageRangesSemantics(p, chain)
	case *snap.StorageRangesPacket:
		results = checkStorageRangesSemantics(p)
	case *snap.GetByteCodesPacket:
		results = checkGetByteCodesSemantics(p)
	case *snap.ByteCodesPacket:
		results = checkByteCodesSemantics(p)
	case *snap.GetTrieNodesPacket:
		results = checkGetTrieNodesSemantics(p, chain)
	case *snap.TrieNodesPacket:
		results = checkTrieNodesSemantics(p)
	default:
		// 对于响应类型的包，返回true
		results = []bool{true}
	}

	return results
}

// 检查 GetAccountRange 请求的语义
func checkGetAccountRangeSemantics(p *snap.GetAccountRangePacket, chain *eth.Chain) []bool {
	results := make([]bool, 3)

	// 1. 检查 Root 是否有效（是否是链上某个区块的状态根）
	results[0] = false
	for i := 0; i <= int(chain.Head().NumberU64()); i++ {
		if p.Root == chain.RootAt(i) {
			results[0] = true
			break
		}
	}

	// 2. 检查 Origin 是否小于等于 Limit
	results[1] = bytes.Compare(p.Origin.Bytes(), p.Limit.Bytes()) <= 0

	// 3. 检查 Bytes 是否在合理范围内 (例如：不能为0，且不能过大)
	results[2] = p.Bytes > 0 && p.Bytes <= 500*1024 // 最大 500KB

	return results
}

func checkAccountRangeSemantics(p *snap.AccountRangePacket) []bool {
	results := make([]bool, 4) // 4个检查项

	// 检查1: 请求不能为空
	if p == nil || len(p.Accounts) == 0 {
		results[0] = false
		return results
	}
	results[0] = true

	// 检查2: 账户数量不能超过限制
	const MAX_ACCOUNTS = 256 // 最大账户数量限制
	results[1] = len(p.Accounts) <= MAX_ACCOUNTS

	// 检查3: 账户数据的有效性
	results[2] = true
	for i := 0; i < len(p.Accounts); i++ {
		// 检查账户数据不为空
		if p.Accounts[i] == nil {
			results[2] = false
			break
		}
		// 检查账户哈希不为空
		if p.Accounts[i].Hash == (common.Hash{}) {
			results[2] = false
			break
		}
		// 检查账户体不为空
		if len(p.Accounts[i].Body) == 0 {
			results[2] = false
			break
		}
		// 如果不是最后一个账户，检查哈希是否按升序排列
		if i > 0 && bytes.Compare(p.Accounts[i-1].Hash[:], p.Accounts[i].Hash[:]) >= 0 {
			results[2] = false
			break
		}
	}

	// 检查4: 证明数据的有效性
	results[3] = true
	if len(p.Proof) > 0 {
		for _, proof := range p.Proof {
			// 检查每个证明节点不为空且大小合理
			if len(proof) == 0 || len(proof) > 532 { // MPT节点的最大大小
				results[3] = false
				break
			}
		}
	}

	return results
}

// 检查 GetStorageRanges 请求的语义
func checkGetStorageRangesSemantics(p *snap.GetStorageRangesPacket, chain *eth.Chain) []bool {
	results := make([]bool, 4)

	// 1. 检查 Root 是否有效（是否是链上某个区块的状态根）
	results[0] = false
	for i := 0; i <= int(chain.Head().NumberU64()); i++ {
		if p.Root == chain.RootAt(i) {
			results[0] = true
			break
		}
	}

	// 2. 检查 Accounts 数组是否有效
	results[1] = len(p.Accounts) > 0 && len(p.Accounts) <= 128 // 限制账户数量在合理范围内

	// 3. 检查 Origin 是否小于等于 Limit
	results[2] = bytes.Compare(p.Origin, p.Limit) <= 0

	// 4. 检查 Bytes 是否在合理范围内
	results[3] = p.Bytes > 0 && p.Bytes <= 500*1024 // 最大 500KB

	return results
}

func checkStorageRangesSemantics(p *snap.StorageRangesPacket) []bool {
	results := make([]bool, 4) // 4个检查项

	// 检查1: 请求不能为空
	if p == nil || len(p.Slots) == 0 {
		results[0] = false
		return results
	}
	results[0] = true

	// 检查2: 存储槽数量限制
	const (
		MAX_ACCOUNTS = 128  // 每个响应最多包含的账户数
		MAX_SLOTS    = 1024 // 每个账户最多包含的存储槽数
	)
	results[1] = len(p.Slots) <= MAX_ACCOUNTS
	for _, slots := range p.Slots {
		if len(slots) > MAX_SLOTS {
			results[1] = false
			break
		}
	}

	// 检查3: 存储槽数据的有效性
	results[2] = true
	for _, slots := range p.Slots {
		for j, slot := range slots {
			// 检查存储槽不为空
			if slot == nil {
				results[2] = false
				break
			}
			// 检查哈希不为空
			if slot.Hash == (common.Hash{}) {
				results[2] = false
				break
			}
			// 检查存储数据不为空
			if len(slot.Body) == 0 {
				results[2] = false
				break
			}
			// 如果不是最后一个槽，检查哈希是否按升序排列
			if j > 0 && bytes.Compare(slots[j-1].Hash[:], slot.Hash[:]) >= 0 {
				results[2] = false
				break
			}
		}
	}

	// 检查4: 证明数据的有效性
	results[3] = true
	if len(p.Proof) > 0 {
		for _, proof := range p.Proof {
			// 检查每个证明节点不为空且大小合理
			if len(proof) == 0 || len(proof) > 532 { // MPT节点的最大大小
				results[3] = false
				break
			}
		}
	}

	return results
}

// 检查 GetByteCodes 请求的语义
func checkGetByteCodesSemantics(p *snap.GetByteCodesPacket) []bool {
	results := make([]bool, 3)

	// 1. 检查 Hashes 数组是否非空且长度合理
	results[0] = len(p.Hashes) > 0 && len(p.Hashes) <= 1024 // 限制哈希数量在合理范围内

	// 2. 检查 Hashes 中是否有重复
	seen := make(map[common.Hash]bool)
	results[1] = true
	for _, hash := range p.Hashes {
		if seen[hash] {
			results[1] = false
			break
		}
		seen[hash] = true
	}

	// 3. 检查 Bytes 是否在合理范围内
	results[2] = p.Bytes > 0 && p.Bytes <= 1024*1024 // 最大 1MB

	return results
}

func checkByteCodesSemantics(p *snap.ByteCodesPacket) []bool {
	results := make([]bool, 3) // 3个检查项

	// 检查1: 请求不能为空
	if p == nil || len(p.Codes) == 0 {
		results[0] = false
		return results
	}
	results[0] = true

	// 检查2: 字节码数量和大小限制
	const (
		MAX_BYTECODES     = 1024             // 最大字节码数量
		MAX_BYTECODE_SIZE = 24 * 1024        // 单个字节码最大大小 (24KB)
		MAX_TOTAL_SIZE    = 10 * 1024 * 1024 // 总大小限制 (10MB)
	)

	results[1] = len(p.Codes) <= MAX_BYTECODES
	var totalSize uint64
	for _, code := range p.Codes {
		totalSize += uint64(len(code))
		if len(code) > MAX_BYTECODE_SIZE {
			results[1] = false
			break
		}
	}
	if totalSize > MAX_TOTAL_SIZE {
		results[1] = false
	}

	// 检查3: 字节码有效性
	results[2] = true
	for _, code := range p.Codes {
		// 检查字节码不为空
		if len(code) == 0 {
			results[2] = false
			break
		}

		// 检查字节码是否为有效的EVM字节码
		// 简单检查：至少包含一个有效操作码
		hasValidOpcode := false
		for _, b := range code {
			if b <= 0xfe { // 有效的EVM操作码范围
				hasValidOpcode = true
				break
			}
		}
		if !hasValidOpcode {
			results[2] = false
			break
		}
	}

	return results
}

// 检查 GetTrieNodes 请求的语义
func checkGetTrieNodesSemantics(p *snap.GetTrieNodesPacket, chain *eth.Chain) []bool {
	results := make([]bool, 4)

	// 1. 检查 Root 是否有效（是否是链上某个区块的状态根）
	results[0] = false
	for i := 0; i <= int(chain.Head().NumberU64()); i++ {
		if p.Root == chain.RootAt(i) {
			results[0] = true
			break
		}
	}

	// 2. 检查 Paths 数组是否非空且长度合理
	results[1] = len(p.Paths) > 0 && len(p.Paths) <= 1024 // 限制路径集合数量

	// 3. 检查每个 PathSet 的有效性
	results[2] = true
	for _, pathSet := range p.Paths {
		// 检查路径集合是否为空
		if len(pathSet) == 0 {
			results[2] = false
			break
		}
		// 检查每个路径的长度是否合理（通常不会超过64字节）
		for _, path := range pathSet {
			if len(path) == 0 || len(path) > 64 {
				results[2] = false
				break
			}
		}
	}

	// 4. 检查 Bytes 是否在合理范围内
	results[3] = p.Bytes > 0 && p.Bytes <= 1024*1024 // 最大 1MB

	return results
}

func checkTrieNodesSemantics(p *snap.TrieNodesPacket) []bool {
	results := make([]bool, 3) // 3个检查项

	// 检查1: 请求不能为空
	if p == nil || len(p.Nodes) == 0 {
		results[0] = false
		return results
	}
	results[0] = true

	// 检查2: 节点数量和大小限制
	const (
		MAX_NODES      = 1024            // 最大节点数量
		MAX_NODE_SIZE  = 532             // 单个节点最大大小 (MPT节点的最大大小)
		MAX_TOTAL_SIZE = 4 * 1024 * 1024 // 总大小限制 (4MB)
	)

	results[1] = len(p.Nodes) <= MAX_NODES
	var totalSize uint64
	for _, node := range p.Nodes {
		totalSize += uint64(len(node))
		if len(node) > MAX_NODE_SIZE {
			results[1] = false
			break
		}
	}
	if totalSize > MAX_TOTAL_SIZE {
		results[1] = false
	}

	// 检查3: 节点有效性
	results[2] = true
	for _, node := range p.Nodes {
		// 检查节点不为空且大小合理
		if len(node) == 0 {
			results[2] = false
			break
		}

		// 检查节点是否为有效的MPT节点
		// 简单检查：节点至少包含RLP编码的基本结构
		if len(node) < 2 { // 最小的RLP编码长度
			results[2] = false
			break
		}

		// 检查第一个字节是否为有效的RLP前缀
		firstByte := node[0]
		if firstByte < 0x80 {
			results[2] = false
			break
		}
	}

	return results
}

// analyzeResultsEth 分析测试结果并保存到文件
func analyzeResultsSnap(results []snapPacketTestResult, logger *log.Logger, outputDir string) error {
	// 创建输出目录
	if err := os.MkdirAll(outputDir, 0755); err != nil {
		return fmt.Errorf("failed to create output directory: %v", err)
	}

	fullPath := filepath.Join(outputDir, "snap")
	if err := os.MkdirAll(fullPath, 0755); err != nil {
		return fmt.Errorf("failed to create snap directory: %v", err)
	}

	filename := filepath.Join(fullPath, fmt.Sprintf("analysis_results_%s.json", time.Now().Format("2006-01-02_15-04-05")))

	//Save to file
	data, err := json.MarshalIndent(results, "", "    ")
	if err != nil {
		return fmt.Errorf("JSON serialization failed: %v", err)
	}

	if err := ioutil.WriteFile(filename, data, 0644); err != nil {
		return fmt.Errorf("failed to write to file: %v", err)
	}

	logger.Printf("Results saved to file: %s\n", filename)

	return nil
}

// cloneAndMutateSnapPacket clones and mutates the packet
func cloneAndMutateSnapPacket(mutator *fuzzing.Mutator, seed snap.Packet) snap.Packet {
	switch p := seed.(type) {
	case *snap.GetAccountRangePacket:
		// 创建深拷贝
		newPacket := *p
		return mutateGetAccountRangePacket(mutator, &newPacket)

	case *snap.AccountRangePacket:
		// 创建深拷贝
		newPacket := *p
		return mutateAccountRangePacket(mutator, &newPacket)

	case *snap.GetStorageRangesPacket:
		// 创建深拷贝
		newPacket := *p
		return mutateGetStorageRangesPacket(mutator, &newPacket)

	case *snap.StorageRangesPacket:
		// 创建深拷贝
		newPacket := *p
		return mutateStorageRangesPacket(mutator, &newPacket)

	case *snap.GetByteCodesPacket:
		// 创建深拷贝
		newPacket := *p
		return mutateGetByteCodesPacket(mutator, &newPacket)

	case *snap.ByteCodesPacket:
		// 创建深拷贝
		newPacket := *p
		return mutateByteCodesPacket(mutator, &newPacket)

	case *snap.GetTrieNodesPacket:
		// 创建深拷贝
		newPacket := *p
		return mutateGetTrieNodesPacket(mutator, &newPacket)
	case *snap.TrieNodesPacket:
		// 创建深拷贝
		newPacket := *p
		return mutateTrieNodesPacket(mutator, &newPacket)

	default:
		return seed
	}
}

// mutateGetAccountRangePacket 变异 GetAccountRange 请求包
func mutateGetAccountRangePacket(mutator *fuzzing.Mutator, original *snap.GetAccountRangePacket) *snap.GetAccountRangePacket {
	if mutator == nil || original == nil {
		return original
	}

	mutated := *original

	// // 变异 Root 时增加错误处理
	// if rand.Float32() < 0.3 {
	// 	oldRoot := mutated.Root // 保存原始值
	// 	mutator.MutateSnapRoot(&mutated.Root, chain)

	// 	// 如果变异后的 Root 无效，回退到原始值
	// 	if (mutated.Root == common.Hash{}) {
	// 		mutated.Root = oldRoot
	// 	}
	// }

	if rand.Float32() < 0.3 {
		mutator.MutateRequestId(&mutated.ID)
	}
	if rand.Float32() < 0.3 {
		mutator.MutateSnapOriginAndLimit(&mutated.Origin, &mutated.Limit)
	}
	if rand.Float32() < 0.3 {
		mutator.MutateSnapBytes(&mutated.Bytes)
	}

	return &mutated
}

func mutateAccountRangePacket(mutator *fuzzing.Mutator, original *snap.AccountRangePacket) *snap.AccountRangePacket {
	mutated := *original

	// 变异请求ID
	if rand.Float32() < 0.3 {
		mutator.MutateRequestId(&mutated.ID)
	}

	// 变异随机账户数据
	if rand.Float32() < 0.3 && len(mutated.Accounts) > 0 {
		idx := rand.Intn(len(mutated.Accounts))
		account := mutated.Accounts[idx]

		if mutator.Bool() {
			account.Hash = mutator.MutateHash()
		}
		if mutator.Bool() {
			account.Body = mutator.MutateRawValue()
		}
	}

	// 添加新的账户数据
	if rand.Float32() < 0.3 {
		newAccount := &snap.AccountData{
			Hash: mutator.MutateHash(),
			Body: mutator.MutateRawValue(),
		}
		mutated.Accounts = append(mutated.Accounts, newAccount)
	}

	// 删除随机账户数据
	if rand.Float32() < 0.3 {
		if len(mutated.Accounts) > 1 {
<<<<<<< HEAD
			idx := mutator.RandRange(0, uint64(len(mutated.Accounts)))
=======
			idx := mutator.Rand(len(mutated.Accounts))
>>>>>>> 451c7dc3
			mutated.Accounts = append(
				mutated.Accounts[:idx],
				mutated.Accounts[idx+1:]...,
			)
		}
	}
	// 变异证明数据
	if rand.Float32() < 0.3 {
		mutator.MutateAccountProof(&mutated.Proof)
	}

	return &mutated
}

// mutateGetStorageRangesPacket 变异 GetStorageRanges 请求包
func mutateGetStorageRangesPacket(mutator *fuzzing.Mutator, original *snap.GetStorageRangesPacket) *snap.GetStorageRangesPacket {
	mutated := *original

	if rand.Float32() < 0.3 {
		mutator.MutateRequestId(&mutated.ID)
	}
	if rand.Float32() < 0.3 {
		mutator.MutateSnapStorageRangeOriginAndLimit(&mutated.Origin, &mutated.Limit)
	}
	if rand.Float32() < 0.3 {
		mutator.MutateSnapBytes(&mutated.Bytes)
	}
	if rand.Float32() < 0.3 {
		mutated.Accounts = mutator.MutateSnapAccounts()
	}

	return &mutated
}

func mutateStorageRangesPacket(mutator *fuzzing.Mutator, original *snap.StorageRangesPacket) *snap.StorageRangesPacket {
	mutated := *original

	// 变异请求ID
	if rand.Float32() < 0.3 {
		mutator.MutateRequestId(&mutated.ID)
	}

	// 变异随机存储槽
	if rand.Float32() < 0.3 {
		if len(mutated.Slots) > 0 {
<<<<<<< HEAD
			accountIdx := mutator.RandRange(0, uint64(len(mutated.Slots)))
			if len(mutated.Slots[accountIdx]) > 0 {
				slotIdx := mutator.RandRange(0, uint64(len(mutated.Slots[accountIdx])))
				storage := mutated.Slots[accountIdx][slotIdx]

=======
			// 选择随机账户
			accountIdx := mutator.Rand(len(mutated.Slots))
			if len(mutated.Slots[accountIdx]) > 0 {
				// 选择随机存储槽
				slotIdx := mutator.Rand(len(mutated.Slots[accountIdx]))
				storage := mutated.Slots[accountIdx][slotIdx]

				// 变异存储数据
>>>>>>> 451c7dc3
				if mutator.Bool() {
					storage.Hash = mutator.MutateHash()
				}
				if mutator.Bool() {
					mutator.MutateBytes(&storage.Body)
				}
			}
		}
	}

	// 添加新的存储槽
	if rand.Float32() < 0.3 {
		if len(mutated.Slots) > 0 {
<<<<<<< HEAD
			accountIdx := mutator.RandRange(0, uint64(len(mutated.Slots)))
=======
			accountIdx := mutator.Rand(len(mutated.Slots))
>>>>>>> 451c7dc3
			newSlot := &snap.StorageData{
				Hash: mutator.MutateHash(),
				Body: mutator.MutateRawValue(),
			}
<<<<<<< HEAD
			mutated.Slots[accountIdx] = append(
				mutated.Slots[accountIdx],
				newSlot,
			)
=======
			mutated.Slots[accountIdx] = append(mutated.Slots[accountIdx], newSlot)
>>>>>>> 451c7dc3
		}
	}

	// 删除随机存储槽
	if rand.Float32() < 0.3 {
		if len(mutated.Slots) > 0 {
<<<<<<< HEAD
			accountIdx := mutator.RandRange(0, uint64(len(mutated.Slots)))
			if len(mutated.Slots[accountIdx]) > 1 {
				slotIdx := mutator.RandRange(0, uint64(len(mutated.Slots[accountIdx])))
=======
			accountIdx := mutator.Rand(len(mutated.Slots))
			if len(mutated.Slots[accountIdx]) > 1 {
				slotIdx := mutator.Rand(len(mutated.Slots[accountIdx]))
>>>>>>> 451c7dc3
				mutated.Slots[accountIdx] = append(
					mutated.Slots[accountIdx][:slotIdx],
					mutated.Slots[accountIdx][slotIdx+1:]...,
				)
			}
		}
	}

	// 变异证明数据
	if rand.Float32() < 0.3 {
		mutator.MutateAccountProof(&mutated.Proof)
	}

	return &mutated
}

// mutateGetByteCodesPacket 变异 GetByteCodes 请求包
func mutateGetByteCodesPacket(mutator *fuzzing.Mutator, original *snap.GetByteCodesPacket) *snap.GetByteCodesPacket {
	mutated := *original

	if rand.Float32() < 0.3 {
		mutator.MutateRequestId(&mutated.ID)
	}
	if rand.Float32() < 0.3 {
		mutated.Hashes = mutator.MutateSnapHashes()
	}
	if rand.Float32() < 0.3 {
		mutator.MutateSnapBytes(&mutated.Bytes)
	}

	return &mutated
}

func mutateByteCodesPacket(mutator *fuzzing.Mutator, original *snap.ByteCodesPacket) *snap.ByteCodesPacket {
	mutated := *original

	// 变异请求ID
	if rand.Float32() < 0.3 {
		mutator.MutateRequestId(&mutated.ID)
	}

	// 变异随机字节码
	if rand.Float32() < 0.3 {
		mutator.MutateByteCodesResponse(&mutated.Codes)
	}

	// 添加新的字节码
	if rand.Float32() < 0.3 {
		mutator.AddByteCode(&mutated.Codes)
	}

	// 删除随机字节码
	if rand.Float32() < 0.3 {
		mutator.RemoveByteCode(&mutated.Codes)
	}

	return &mutated
}

// mutateGetTrieNodesPacket 变异 GetTrieNodes 请求包
func mutateGetTrieNodesPacket(mutator *fuzzing.Mutator, original *snap.GetTrieNodesPacket) *snap.GetTrieNodesPacket {
	mutated := *original

	if rand.Float32() < 0.3 {
		mutator.MutateSnapRequestId(&mutated.ID)
	}
	if rand.Float32() < 0.3 {
		// 控制路径集合的数量在合理范围内 (1-32)
		pathSetCount := mutator.RandRange(1, 33)
		paths := make([]snap.TrieNodePathSet, pathSetCount)

		for i := uint64(0); i < pathSetCount; i++ {
			// 每个路径集合包含 1-4 个路径
<<<<<<< HEAD
			pathCount := mutator.RandRange(1, 5)
			paths[i] = make([][]byte, pathCount)
			for j := uint64(0); j < pathCount; j++ {
				// 每个路径的长度在 1-64 字节之间
				pathLen := mutator.RandRange(1, 65)
				path := make([]byte, pathLen)
				mutator.FillBytes(&path)
				paths[i][j] = path
			}
		}

=======
			paths[i] = snap.TrieNodePathSet(mutator.GenerateByteArrays(1, 5, 1, 65))
		}
>>>>>>> 451c7dc3
		mutated.Paths = paths
	}
	if rand.Float32() < 0.3 {
		mutator.MutateSnapBytes(&mutated.Bytes)
	}

	return &mutated
}

func mutateTrieNodesPacket(mutator *fuzzing.Mutator, original *snap.TrieNodesPacket) *snap.TrieNodesPacket {
	mutated := *original

	// 变异请求ID
	if rand.Float32() < 0.3 {
		mutator.MutateRequestId(&mutated.ID)
	}

	// 变异随机Trie节点
	if rand.Float32() < 0.3 {
		mutator.MutateTrieNodesResponse(&mutated.Nodes)
	}

	// 添加新的Trie节点
	if rand.Float32() < 0.3 {
		mutator.AddTrieNode(&mutated.Nodes)
	}

	// 删除随机Trie节点
	if rand.Float32() < 0.3 {
		mutator.RemoveTrieNode(&mutated.Nodes)
	}

	return &mutated
}<|MERGE_RESOLUTION|>--- conflicted
+++ resolved
@@ -1217,6 +1217,14 @@
 		if mutator.Bool() {
 			account.Body = mutator.MutateRawValue()
 		}
+		account := mutated.Accounts[idx]
+
+		if mutator.Bool() {
+			account.Hash = mutator.MutateHash()
+		}
+		if mutator.Bool() {
+			account.Body = mutator.MutateRawValue()
+		}
 	}
 
 	// 添加新的账户数据
@@ -1226,16 +1234,17 @@
 			Body: mutator.MutateRawValue(),
 		}
 		mutated.Accounts = append(mutated.Accounts, newAccount)
+		newAccount := &snap.AccountData{
+			Hash: mutator.MutateHash(),
+			Body: mutator.MutateRawValue(),
+		}
+		mutated.Accounts = append(mutated.Accounts, newAccount)
 	}
 
 	// 删除随机账户数据
 	if rand.Float32() < 0.3 {
 		if len(mutated.Accounts) > 1 {
-<<<<<<< HEAD
 			idx := mutator.RandRange(0, uint64(len(mutated.Accounts)))
-=======
-			idx := mutator.Rand(len(mutated.Accounts))
->>>>>>> 451c7dc3
 			mutated.Accounts = append(
 				mutated.Accounts[:idx],
 				mutated.Accounts[idx+1:]...,
@@ -1281,22 +1290,11 @@
 	// 变异随机存储槽
 	if rand.Float32() < 0.3 {
 		if len(mutated.Slots) > 0 {
-<<<<<<< HEAD
 			accountIdx := mutator.RandRange(0, uint64(len(mutated.Slots)))
 			if len(mutated.Slots[accountIdx]) > 0 {
 				slotIdx := mutator.RandRange(0, uint64(len(mutated.Slots[accountIdx])))
 				storage := mutated.Slots[accountIdx][slotIdx]
 
-=======
-			// 选择随机账户
-			accountIdx := mutator.Rand(len(mutated.Slots))
-			if len(mutated.Slots[accountIdx]) > 0 {
-				// 选择随机存储槽
-				slotIdx := mutator.Rand(len(mutated.Slots[accountIdx]))
-				storage := mutated.Slots[accountIdx][slotIdx]
-
-				// 变异存储数据
->>>>>>> 451c7dc3
 				if mutator.Bool() {
 					storage.Hash = mutator.MutateHash()
 				}
@@ -1310,38 +1308,24 @@
 	// 添加新的存储槽
 	if rand.Float32() < 0.3 {
 		if len(mutated.Slots) > 0 {
-<<<<<<< HEAD
 			accountIdx := mutator.RandRange(0, uint64(len(mutated.Slots)))
-=======
-			accountIdx := mutator.Rand(len(mutated.Slots))
->>>>>>> 451c7dc3
 			newSlot := &snap.StorageData{
 				Hash: mutator.MutateHash(),
 				Body: mutator.MutateRawValue(),
 			}
-<<<<<<< HEAD
 			mutated.Slots[accountIdx] = append(
 				mutated.Slots[accountIdx],
 				newSlot,
 			)
-=======
-			mutated.Slots[accountIdx] = append(mutated.Slots[accountIdx], newSlot)
->>>>>>> 451c7dc3
 		}
 	}
 
 	// 删除随机存储槽
 	if rand.Float32() < 0.3 {
 		if len(mutated.Slots) > 0 {
-<<<<<<< HEAD
 			accountIdx := mutator.RandRange(0, uint64(len(mutated.Slots)))
 			if len(mutated.Slots[accountIdx]) > 1 {
 				slotIdx := mutator.RandRange(0, uint64(len(mutated.Slots[accountIdx])))
-=======
-			accountIdx := mutator.Rand(len(mutated.Slots))
-			if len(mutated.Slots[accountIdx]) > 1 {
-				slotIdx := mutator.Rand(len(mutated.Slots[accountIdx]))
->>>>>>> 451c7dc3
 				mutated.Slots[accountIdx] = append(
 					mutated.Slots[accountIdx][:slotIdx],
 					mutated.Slots[accountIdx][slotIdx+1:]...,
@@ -1415,7 +1399,6 @@
 
 		for i := uint64(0); i < pathSetCount; i++ {
 			// 每个路径集合包含 1-4 个路径
-<<<<<<< HEAD
 			pathCount := mutator.RandRange(1, 5)
 			paths[i] = make([][]byte, pathCount)
 			for j := uint64(0); j < pathCount; j++ {
@@ -1427,10 +1410,6 @@
 			}
 		}
 
-=======
-			paths[i] = snap.TrieNodePathSet(mutator.GenerateByteArrays(1, 5, 1, 65))
-		}
->>>>>>> 451c7dc3
 		mutated.Paths = paths
 	}
 	if rand.Float32() < 0.3 {
