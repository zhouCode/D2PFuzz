// Copyright 2024 Fudong and Hosen
// This file is part of the D2PFuzz library.
//
// The D2PFuzz library is free software: you can redistribute it and/or modify
// it under the terms of the GNU Lesser General Public License as published by
// the Free Software Foundation, either version 3 of the License, or
// (at your option) any later version.
//
// The D2PFuzz library is distributed in the hope that it will be useful,
// but WITHOUT ANY WARRANTY; without even the implied warranty of
// MERCHANTABILITY or FITNESS FOR A PARTICULAR PURPOSE. See the
// GNU Lesser General Public License for more details.
//
// You should have received a copy of the GNU Lesser General Public License
// along with the D2PFuzz library. If not, see <http://www.gnu.org/licenses/>.

package fuzzing

import (
	"bytes"
	"encoding/binary"
	"math/big"
	"math/rand"
	"net"
	"unsafe"

	"github.com/ethereum/go-ethereum/common"
	"github.com/ethereum/go-ethereum/core/forkid"
	"github.com/ethereum/go-ethereum/core/types"
	"github.com/ethereum/go-ethereum/p2p/enr"
	"github.com/ethereum/go-ethereum/rlp"
	"github.com/holiman/uint256"
)

var (
	interesting8  = []int8{-128, -1, 0, 1, 16, 32, 64, 100, 127}
	interesting16 = []int16{-32768, -129, 128, 255, 256, 512, 1000, 1024, 4096, 32767}
	interesting32 = []int32{-2147483648, -100663046, -32769, 32768, 65535, 65536, 100663045, 2147483647}
)

func init() {
	for _, v := range interesting8 {
		interesting16 = append(interesting16, int16(v))
	}
	for _, v := range interesting16 {
		interesting32 = append(interesting32, int32(v))
	}
}

type Mutator struct {
	r *rand.Rand
}

func NewMutator(r *rand.Rand) *Mutator {
	return &Mutator{r: r}
}

func (m *Mutator) Rand(n int) int {
	if n <= 0 {
		return 0
	}
	return m.r.Intn(n)
}

func (m *Mutator) Bool() bool {
	return m.r.Int()%2 == 0
}

func (m *Mutator) randByteOrder() binary.ByteOrder {
	if m.Bool() {
		return binary.LittleEndian
	}
	return binary.BigEndian
}

// chooseLen chooses length of range mutation in range [1,n]. It gives
// preference to shorter ranges.
func (m *Mutator) chooseLen(n int) int {
	switch x := m.Rand(100); {
	case x < 90:
		return m.Rand(min(8, n)) + 1
	case x < 99:
		return m.Rand(min(32, n)) + 1
	default:
		return m.Rand(n) + 1
	}
}

func (m *Mutator) FillBytes(ptr *[]byte) {
	m.r.Read(*ptr)
}

func min(a, b int) int {
	if a < b {
		return a
	}
	return b
}

type byteSliceMutator func(*Mutator, []byte) []byte

var byteSliceMutators = []byteSliceMutator{
	byteSliceRemoveBytes,
	byteSliceInsertRandomBytes,
	byteSliceDuplicateBytes,
	byteSliceOverwriteBytes,
	byteSliceBitFlip,
	byteSliceXORByte,
	byteSliceSwapByte,
	byteSliceArithmeticUint8,
	byteSliceArithmeticUint16,
	byteSliceArithmeticUint32,
	byteSliceArithmeticUint64,
	byteSliceOverwriteInterestingUint8,
	byteSliceOverwriteInterestingUint16,
	byteSliceOverwriteInterestingUint32,
	byteSliceInsertConstantBytes,
	byteSliceOverwriteConstantBytes,
	byteSliceShuffleBytes,
	byteSliceSwapBytes,
}

func (m *Mutator) MutateBytes(ptrB *[]byte) {
	b := *ptrB
	defer func() {
		oldHdr := unsafe.SliceData(*ptrB)
		newHdr := unsafe.SliceData(b)
		if oldHdr != newHdr {
			panic("data moved to new address")
		}
		*ptrB = b
	}()

	for {
		mut := byteSliceMutators[m.Rand(len(byteSliceMutators))]
		if mutated := mut(m, b); mutated != nil {
			b = mutated
			return
		}
	}
}

func (m *Mutator) MutateExp(expiration *uint64) {
	if *expiration > 0 {
		switch m.Rand(5) {
		case 0:
			// 递减：确保非负
			maxDecrease := *expiration / 2
			if maxDecrease > 0 {
				delta := uint64(m.r.Int63n(max(int64(maxDecrease), 1)))
				*expiration -= delta
			}
		case 1:
			// 递增：避免溢出
			maxIncrease := uint64(^uint64(0) - *expiration)
			if maxIncrease > 0 {
				maxDelta := max(min64(int64(maxIncrease), 1000000), 1)
				delta := uint64(m.r.Int63n(maxDelta))
				*expiration += delta
			}
		case 2:
			// 乘法：避免溢出
			maxMultiplier := uint64(10)
			if *expiration > 0 {
				safeMultiplier := min64(int64(^uint64(0) / *expiration), int64(maxMultiplier))
				if safeMultiplier > 1 {
					multiplier := uint64(m.r.Int63n(int64(safeMultiplier)-1) + 1)
					*expiration *= multiplier
				}
			}
		case 3:
			// 位反转
			*expiration = ^*expiration
		case 4:
			// 边界值测试
			if m.Bool() {
				*expiration = 0
			} else {
				*expiration = ^uint64(0) // uint64的最大值
			}
		}
	} else {
		// 如果当前值为0，随机设置一个小的正值
		*expiration = uint64(m.r.Int63n(1000) + 1)
	}
}

// 辅助函数：返回两个int64中的较小值
func min64(a, b int64) int64 {
	if a < b {
		return a
	}
	return b
}

func (m *Mutator) MutateRest(rest *[]rlp.RawValue) {
	// If Rest is empty, first insert an initial value
	if len(*rest) == 0 {
		initialValue := rlp.RawValue{byte(rand.Intn(256))}
		*rest = append(*rest, initialValue)
	}

	// Mutate each RawValue in Rest
	for i := range *rest {
		if len((*rest)[i]) > 0 {
			switch rand.Intn(5) {
			case 0:
				// Random byte replacement
				pos := rand.Intn(len((*rest)[i]))
				(*rest)[i][pos] = byte(rand.Intn(256))
			case 1:
				// Byte flip
				pos := rand.Intn(len((*rest)[i]))
				(*rest)[i][pos] ^= 0xFF
			case 2:
				// Insert random byte
				pos := rand.Intn(len((*rest)[i]))
				(*rest)[i] = append((*rest)[i][:pos], append([]byte{byte(rand.Intn(256))}, (*rest)[i][pos:]...)...)
			case 3:
				// Delete byte
				pos := rand.Intn(len((*rest)[i]))
				(*rest)[i] = append((*rest)[i][:pos], (*rest)[i][pos+1:]...)
			case 4:
				// Repeat part of the content
				start := rand.Intn(len((*rest)[i]))
				end := start + rand.Intn(len((*rest)[i])-start)
				(*rest)[i] = append((*rest)[i][:end], append((*rest)[i][start:end], (*rest)[i][end:]...)...)
			}
		}
	}
}

// discv5 protocol
// MutateENRSeq 变异ENR序列号
func (m *Mutator) MutateENRSeq(seq *uint64) {
	switch m.Rand(4) {
	case 0:
		// 随机增加
		*seq += uint64(m.Rand(1000))
	case 1:
		// 随机减少
		if *seq > 0 {
			*seq -= uint64(m.Rand(min(int(*seq), 1000)))
		}
	case 2:
		// 设置为边界值
		if m.Bool() {
			*seq = 0
		} else {
			*seq = ^uint64(0) // 最大值
		}
	case 3:
		// 完全随机值
		*seq = uint64(m.Rand(1000000))
	}
}

// MutateDistances 变异距离数组
func (m *Mutator) MutateDistances(distances *[]uint) {
	switch m.Rand(4) {
	case 0:
		// 添加新距离
		*distances = append(*distances, uint(m.Rand(256)))
	case 1:
		// 删除一个距离
		if len(*distances) > 0 {
			i := m.Rand(len(*distances))
			*distances = append((*distances)[:i], (*distances)[i+1:]...)
		}
	case 2:
		// 修改现有距离
		if len(*distances) > 0 {
			i := m.Rand(len(*distances))
			(*distances)[i] = uint(m.Rand(256))
		}
	case 3:
		// 完全重置
		newLen := m.Rand(10) + 1
		*distances = make([]uint, newLen)
		for i := range *distances {
			(*distances)[i] = uint(m.Rand(256))
		}
	}
}

// MutateNodes 变异节点记录数组
func (m *Mutator) MutateNodes(nodes *[]*enr.Record) {
	if len(*nodes) == 0 {
		return
	}

	switch m.Rand(3) {
	case 0:
		// 删除随机节点
		i := m.Rand(len(*nodes))
		*nodes = append((*nodes)[:i], (*nodes)[i+1:]...)
	case 1:
		// 修改随机节点
		i := m.Rand(len(*nodes))
		if (*nodes)[i] != nil {
			// 修改IP
			(*nodes)[i].Set(enr.IP(net.IPv4(
				byte(m.Rand(256)),
				byte(m.Rand(256)),
				byte(m.Rand(256)),
				byte(m.Rand(256)),
			)))
			// 修改端口
			(*nodes)[i].Set(enr.UDP(uint16(m.Rand(65536))))
		}
	case 2:
		// 复制现有节点
		if len(*nodes) > 0 {
			i := m.Rand(len(*nodes))
			*nodes = append(*nodes, (*nodes)[i])
		}
	}
}

// MutateRequestId 对 RequestId 进行变异
func (m *Mutator) MutateRequestId(id *uint64) {
	switch m.Rand(4) {
	case 0:
		// 随机增加
		*id += uint64(m.Rand(1000))
	case 1:
		// 随机减少
		if *id > 0 {
			*id -= uint64(m.Rand(min(int(*id), 1000)))
		}
	case 2:
		// 设置为边界值
		if m.Bool() {
			*id = 0
		} else {
			*id = ^uint64(0) // 最大值
		}
	case 3:
		// 完全随机值
		*id = uint64(m.Rand(1000))
	}
}

<<<<<<< HEAD
// RandRange 在指定范围内生成随机数
func (m *Mutator) RandRange(min, max uint64) uint64 {
	if min >= max {
		return min
	}
	return min + uint64(m.r.Int63n(int64(max-min)))
}

// RandChoice 从几个选项中随机选择
func (m *Mutator) RandChoice(n int) int {
	return m.r.Intn(n)
}

// MaxUint64 返回uint64的最大值
func (m *Mutator) MaxUint64() uint64 {
	return ^uint64(0)
=======
// RandUint64 生成随机uint64值
func (m *Mutator) RandUint64() uint64 {
	// 使用两次 Rand 调用来生成完整的 uint64
	high := uint64(m.Rand(1<<31)) << 32
	low := uint64(m.Rand(1 << 32))
	return high | low
}

// MutateHash 变异哈希值
func (m *Mutator) MutateHash() common.Hash {
	var hash common.Hash
	rand := make([]byte, common.HashLength)
	for i := range rand {
		rand[i] = byte(m.Rand(256))
	}
	copy(hash[:], rand)
	return hash
}

// RandRange 在指定范围内生成随机数
func (m *Mutator) RandRange(min, max uint64) uint64 {
	if min >= max {
		return min
	}
	return min + uint64(m.Rand(int(max-min)))
>>>>>>> 451c7dc3
}

// RandChoice 从几个选项中随机选择
func (m *Mutator) RandChoice(n int) int {
	return m.Rand(n)
}

<<<<<<< HEAD
=======
// MaxUint64 返回uint64的最大值
func (m *Mutator) MaxUint64() uint64 {
	return ^uint64(0)
}

// MutateReverse 变异区块头请求的Reverse字段
func (m *Mutator) MutateReverse(reverse *bool) {
	*reverse = !*reverse // 保持简单的翻转即可
}

// GenerateRandomHashes 生成指定数量的随机哈希
func (m *Mutator) GenerateRandomHashes(count int) []common.Hash {
	hashes := make([]common.Hash, 0, count)
	for i := 0; i < count; i++ {
		var hash common.Hash
		hashBytes := make([]byte, common.HashLength)
		m.MutateBytes(&hashBytes)
		copy(hash[:], hashBytes)
		hashes = append(hashes, hash)
	}
	return hashes
}

>>>>>>> 451c7dc3
func (m *Mutator) MutateTransaction(original *types.Transaction) *types.Transaction {
	// 选择交易类型
	txType := byte(m.Rand(4)) // 0-3对应四种交易类型

	switch txType {
	case types.LegacyTxType:
		return m.mutateLegacyTx(original)
	case types.AccessListTxType:
		return m.mutateAccessListTx(original)
	case types.DynamicFeeTxType:
		return m.mutateDynamicFeeTx(original)
	case types.BlobTxType:
		return m.mutateBlobTx(original)
	default:
		return m.mutateLegacyTx(original) // 默认使用Legacy类型
	}
}

func (m *Mutator) mutateLegacyTx(original *types.Transaction) *types.Transaction {
	// 如果没有原始交易或随机决定创建新交易
	if original == nil || m.Bool() {
		// 创建新交易的各个字段
		// nonce: 交易序号，范围0-999
		nonce := uint64(m.r.Int63n(1000))

		// gasPrice: 燃料价格，范围0-999999999 wei
		gasPrice := new(big.Int).SetUint64(uint64(m.r.Int63n(1000000000)))

		// gas: 燃料限制，范围0-999999
		gas := uint64(m.r.Int63n(1000000))

		// to: 接收地址，可能为nil（合约创建）
		var to *common.Address
		if m.Bool() { // 50%概率设置接收地址
			addr := common.BytesToAddress(m.RandBytes(20)) // 生成20字节的随机地址
			to = &addr
		}

		// value: 转账金额，范围0-999999999 wei
		value := new(big.Int).SetUint64(uint64(m.r.Int63n(1000000000)))

		// data: 交易数据，0-99字节的随机数据
		data := m.RandBytes(m.r.Int63n(100))

		// 创建并返回新交易
		return types.NewTx(&types.LegacyTx{
			Nonce:    nonce,
			GasPrice: gasPrice,
			Gas:      gas,
			To:       to,
			Value:    value,
			Data:     data,
		})
	}

	// 检查原始交易类型
	if original.Type() != types.LegacyTxType {
		return m.mutateLegacyTx(nil) // 如果不是Legacy类型，创建新交易
	}

	// 复制原始交易的所有字段
	nonce := original.Nonce()
	gasPrice := new(big.Int).Set(original.GasPrice()) // 深拷贝
	gas := original.Gas()
	to := original.To()                         // 指针复制
	value := new(big.Int).Set(original.Value()) // 深拷贝
	data := make([]byte, len(original.Data()))
	copy(data, original.Data()) // 深拷贝

	// 随机选择一个字段进行变异
	switch m.r.Int63n(6) { // 随机选择0-5之间的数
	case 0: // 变异nonce
		nonce = uint64(m.r.Int63n(1000))
	case 1: // 变异gasPrice
		gasPrice.SetUint64(uint64(m.r.Int63n(1000000000)))
	case 2: // 变异gas限制
		gas = uint64(m.r.Int63n(1000000))
	case 3: // 变异接收地址
		if m.Bool() {
			addr := common.BytesToAddress(m.RandBytes(20))
			to = &addr
		} else {
			to = nil // 合约创建
		}
	case 4: // 变异转账金额
		value.SetUint64(uint64(m.r.Int63n(1000000000)))
	case 5: // 变异交易数据
		data = m.RandBytes(m.r.Int63n(100))
	}

	// 创建并返回变异后的交易
	return types.NewTx(&types.LegacyTx{
		Nonce:    nonce,
		GasPrice: gasPrice,
		Gas:      gas,
		To:       to,
		Value:    value,
		Data:     data,
	})
}

func (m *Mutator) mutateAccessListTx(original *types.Transaction) *types.Transaction {
	if original == nil || m.Bool() {
		// 创建新交易
		nonce := uint64(m.r.Int63n(1000))
		gasPrice := new(big.Int).SetUint64(uint64(m.r.Int63n(1000000000)))
		gas := uint64(m.r.Int63n(1000000))

		var to *common.Address
		if m.Bool() {
			addr := common.BytesToAddress(m.RandBytes(20))
			to = &addr
		}

		value := new(big.Int).SetUint64(uint64(m.r.Int63n(1000000000)))
		data := m.RandBytes(m.r.Int63n(100))
		accessList := m.generateAccessList()

		return types.NewTx(&types.AccessListTx{
			ChainID:    new(big.Int).SetUint64(1),
			Nonce:      nonce,
			GasPrice:   gasPrice,
			Gas:        gas,
			To:         to,
			Value:      value,
			Data:       data,
			AccessList: accessList,
		})
	}

	// 基于原始交易进行变异
	if original.Type() != types.AccessListTxType {
		return m.mutateAccessListTx(nil)
	}

	// 复制原始交易的值
	nonce := original.Nonce()
	gasPrice := new(big.Int).Set(original.GasPrice())
	gas := original.Gas()
	to := original.To()
	value := new(big.Int).Set(original.Value())
	data := make([]byte, len(original.Data()))
	copy(data, original.Data())
	accessList := original.AccessList()

	// 随机选择要变异的字段
	switch m.r.Int63n(8) {
	case 0:
		nonce = uint64(m.r.Int63n(1000))
	case 1:
		gasPrice.SetUint64(uint64(m.r.Int63n(1000000000)))
	case 2:
		gas = uint64(m.r.Int63n(1000000))
	case 3:
		if m.Bool() {
			addr := common.BytesToAddress(m.RandBytes(20))
			to = &addr
		} else {
			to = nil
		}
	case 4:
		value.SetUint64(uint64(m.r.Int63n(1000000000)))
	case 5:
		data = m.RandBytes(m.r.Int63n(100))
	case 6:
		accessList = m.generateAccessList()
	}

	return types.NewTx(&types.AccessListTx{
		ChainID:    new(big.Int).SetUint64(1),
		Nonce:      nonce,
		GasPrice:   gasPrice,
		Gas:        gas,
		To:         to,
		Value:      value,
		Data:       data,
		AccessList: accessList,
	})
}

// 辅助函数：生成随机访问列表
func (m *Mutator) generateAccessList() types.AccessList {
	var accessList types.AccessList
	numEntries := m.r.Int63n(3)
	for i := 0; i < int(numEntries); i++ {
		addr := common.BytesToAddress(m.RandBytes(20))
		numStorageKeys := m.r.Int63n(3)
		storageKeys := make([]common.Hash, numStorageKeys)
		for j := 0; j < int(numStorageKeys); j++ {
			storageKeys[j] = common.BytesToHash(m.RandBytes(32))
		}
		accessList = append(accessList, types.AccessTuple{
			Address:     addr,
			StorageKeys: storageKeys,
		})
	}
	return accessList
}

func (m *Mutator) mutateDynamicFeeTx(original *types.Transaction) *types.Transaction {
	if original == nil || m.Bool() {
		// 创建新交易
		nonce := uint64(m.r.Int63n(1000))
		gasTipCap := new(big.Int).SetUint64(uint64(m.r.Int63n(1000000000)))
		gasFeeCap := new(big.Int).Add(gasTipCap, new(big.Int).SetUint64(uint64(m.r.Int63n(1000000000))))
		gas := uint64(m.r.Int63n(1000000))

		var to *common.Address
		if m.Bool() {
			addr := common.BytesToAddress(m.RandBytes(20))
			to = &addr
		}

		value := new(big.Int).SetUint64(uint64(m.r.Int63n(1000000000)))
		data := m.RandBytes(m.r.Int63n(100))
		accessList := m.generateAccessList()

		return types.NewTx(&types.DynamicFeeTx{
			ChainID:    new(big.Int).SetUint64(1),
			Nonce:      nonce,
			GasTipCap:  gasTipCap,
			GasFeeCap:  gasFeeCap,
			Gas:        gas,
			To:         to,
			Value:      value,
			Data:       data,
			AccessList: accessList,
		})
	}

	// 基于原始交易进行变异
	if original.Type() != types.DynamicFeeTxType {
		return m.mutateDynamicFeeTx(nil)
	}

	// 复制原始交易的值
	nonce := original.Nonce()
	gasTipCap := new(big.Int).Set(original.GasTipCap())
	gasFeeCap := new(big.Int).Set(original.GasFeeCap())
	gas := original.Gas()
	to := original.To()
	value := new(big.Int).Set(original.Value())
	data := make([]byte, len(original.Data()))
	copy(data, original.Data())
	accessList := original.AccessList()

	// 随机选择要变异的字段
	switch m.r.Int63n(9) {
	case 0:
		nonce = uint64(m.r.Int63n(1000))
	case 1:
		gasTipCap.SetUint64(uint64(m.r.Int63n(1000000000)))
	case 2:
		gasFeeCap.SetUint64(uint64(m.r.Int63n(1000000000)))
		if gasFeeCap.Cmp(gasTipCap) < 0 {
			gasFeeCap.Add(gasFeeCap, gasTipCap)
		}
	case 3:
		gas = uint64(m.r.Int63n(1000000))
	case 4:
		if m.Bool() {
			addr := common.BytesToAddress(m.RandBytes(20))
			to = &addr
		} else {
			to = nil
		}
	case 5:
		value.SetUint64(uint64(m.r.Int63n(1000000000)))
	case 6:
		data = m.RandBytes(m.r.Int63n(100))
	case 7:
		accessList = m.generateAccessList()
	}

	return types.NewTx(&types.DynamicFeeTx{
		ChainID:    new(big.Int).SetUint64(1),
		Nonce:      nonce,
		GasTipCap:  gasTipCap,
		GasFeeCap:  gasFeeCap,
		Gas:        gas,
		To:         to,
		Value:      value,
		Data:       data,
		AccessList: accessList,
	})
}

func (m *Mutator) mutateBlobTx(original *types.Transaction) *types.Transaction {
	if original == nil || m.Bool() {
		// 创建新交易
		nonce := uint64(m.r.Int63n(1000))
		gasTipCap := uint256.NewInt(uint64(m.r.Int63n(1000000000)))
		gasFeeCap := new(uint256.Int).Add(gasTipCap, uint256.NewInt(uint64(m.r.Int63n(1000000000))))
		gas := uint64(m.r.Int63n(1000000))

		to := common.BytesToAddress(m.RandBytes(20))
		value := uint256.NewInt(uint64(m.r.Int63n(1000000000)))
		data := m.RandBytes(m.r.Int63n(100))

		blobFeeCap := uint256.NewInt(uint64(m.r.Int63n(1000000000)))
		blobHashes := make([]common.Hash, m.r.Int63n(3)+1)
		for i := range blobHashes {
			blobHashes[i] = common.BytesToHash(m.RandBytes(32))
		}

		accessList := m.generateAccessList()

		return types.NewTx(&types.BlobTx{
			ChainID:    uint256.NewInt(1),
			Nonce:      nonce,
			GasTipCap:  gasTipCap,
			GasFeeCap:  gasFeeCap,
			Gas:        gas,
			To:         to,
			Value:      value,
			Data:       data,
			AccessList: accessList,
			BlobFeeCap: blobFeeCap,
			BlobHashes: blobHashes,
		})
	}

	// 基于原始交易进行变异
	if original.Type() != types.BlobTxType {
		return m.mutateBlobTx(nil)
	}

	// 复制原始交易的值
	nonce := original.Nonce()
	gasTipCap := uint256.NewInt(0).SetBytes(original.GasTipCap().Bytes())
	gasFeeCap := uint256.NewInt(0).SetBytes(original.GasFeeCap().Bytes())
	gas := original.Gas()
	to := original.To()
	value := uint256.NewInt(0).SetBytes(original.Value().Bytes())
	data := make([]byte, len(original.Data()))
	copy(data, original.Data())
	accessList := original.AccessList()
	blobFeeCap := uint256.NewInt(0).SetBytes(original.BlobGasFeeCap().Bytes())
	blobHashes := original.BlobHashes()

	// 随机选择要变异的字段
	switch m.r.Int63n(10) {
	case 0:
		nonce = uint64(m.r.Int63n(1000))
	case 1:
		gasTipCap = uint256.NewInt(uint64(m.r.Int63n(1000000000)))
	case 2:
		gasFeeCap = new(uint256.Int).Add(gasTipCap, uint256.NewInt(uint64(m.r.Int63n(1000000000))))
	case 3:
		gas = uint64(m.r.Int63n(1000000))
	case 4:
		to = &common.Address{}
		copy(to[:], m.RandBytes(20))
	case 5:
		value = uint256.NewInt(uint64(m.r.Int63n(1000000000)))
	case 6:
		data = m.RandBytes(m.r.Int63n(100))
	case 7:
		accessList = m.generateAccessList()
	case 8:
		blobFeeCap = uint256.NewInt(uint64(m.r.Int63n(1000000000)))
	case 9:
		blobHashes = make([]common.Hash, m.r.Int63n(3)+1)
		for i := range blobHashes {
			blobHashes[i] = common.BytesToHash(m.RandBytes(32))
		}
	}

	return types.NewTx(&types.BlobTx{
		ChainID:    uint256.NewInt(1),
		Nonce:      nonce,
		GasTipCap:  gasTipCap,
		GasFeeCap:  gasFeeCap,
		Gas:        gas,
		To:         *to,
		Value:      value,
		Data:       data,
		AccessList: accessList,
		BlobFeeCap: blobFeeCap,
		BlobHashes: blobHashes,
	})
}

// RandBytes 生成指定长度的随机字节数组
func (m *Mutator) RandBytes(length int64) []byte {
	bytes := make([]byte, length)
	for i := range bytes {
		bytes[i] = byte(m.r.Int63n(256))
	}
	return bytes
}

// Mutator 中的公共方法
func (m *Mutator) MutateProtocolVersion() uint32 {
	return uint32(m.r.Int31n(68))
}

func (m *Mutator) MutateNetworkID() uint64 {
	return uint64(m.r.Int63n(5))
}

func (m *Mutator) MutateTotalDifficulty() *big.Int {
	return new(big.Int).SetUint64(uint64(m.r.Int63n(1000000)))
}

func (m *Mutator) MutateForkID() forkid.ID {
	var hash [4]byte
	binary.BigEndian.PutUint32(hash[:], uint32(m.r.Uint64()))

	return forkid.ID{
		Hash: hash,
		Next: uint64(m.r.Int63n(1000000)),
	}
}

// // MutateSnapRoot 变异 snap 协议中的 Root 字段
// func (m *Mutator) MutateSnapRoot(root *common.Hash, chain *eth.Chain) {
// 	// 参数检查
// 	if root == nil {
// 		return
// 	}

// 	if chain != nil && chain.Len() > 0 {
// 		// 增加安全检查
// 		head := chain.Head()
// 		if head == nil {
// 			*root = m.MutateHash()
// 			return
// 		}

// 		// 确保 blockNum 在有效范围内
// 		maxBlock := int(chain.Len() - 1)
// 		if maxBlock < 0 {
// 			maxBlock = 0
// 		}
// 		blockNum := m.Rand(maxBlock)

// 		// 获取状态根并验证
// 		validRoot := chain.RootAt(blockNum)
// 		if (validRoot != common.Hash{}) { // 确保不是空哈希
// 			*root = validRoot
// 			return
// 		}
// 	}

// 	// 在以下情况使用随机哈希：
// 	// 1. chain 为 nil
// 	// 2. chain.Len() 为 0
// 	// 3. 获取有效状态根失败
// 	*root = m.MutateHash()
// }

// MutateSnapOriginAndLimit 变异 snap 协议中的 Origin 和 Limit 字段
func (m *Mutator) MutateSnapOriginAndLimit(origin, limit *common.Hash) {
	switch m.Rand(3) {
	case 0: // 只变异 Origin
		*origin = m.MutateHash()
	case 1: // 只变异 Limit
		*limit = m.MutateHash()
	case 2: // 同时变异两者
		*origin = m.MutateHash()
		*limit = m.MutateHash()
	}
	// 确保 Origin <= Limit
	if bytes.Compare(origin.Bytes(), limit.Bytes()) > 0 {
		*origin, *limit = *limit, *origin
	}
}

// MutateSnapBytes 变异 snap 协议中的 Bytes 字段
func (m *Mutator) MutateSnapBytes(bytes *uint64) {
	switch m.Rand(3) {
	case 0: // 小值
		*bytes = uint64(m.Rand(256) + 1)
	case 1: // 中等值
		*bytes = uint64(m.Rand(512) + 256)
	case 2: // 较大值
		*bytes = uint64(m.Rand(1024) + 512)
	}
}

// MutateSnapAccounts 变异 snap 协议中的 Accounts 数组
func (m *Mutator) MutateSnapAccounts() []common.Hash {
	// 控制账户数量在合理范围内 (1-128)
	accountCount := m.Rand(128) + 1
	accounts := make([]common.Hash, accountCount)

	for i := 0; i < accountCount; i++ {
		accounts[i] = m.MutateHash()
	}

	return accounts
}

// MutateSnapRequestId 变异请求 ID
func (m *Mutator) MutateSnapRequestId(id *uint64) {
	*id = uint64(m.Rand(1000000))
}

// MutateSnapStorageRangeOriginAndLimit 变异 GetStorageRanges 中的 Origin 和 Limit 字段
func (m *Mutator) MutateSnapStorageRangeOriginAndLimit(origin, limit *[]byte) {
	switch m.Rand(3) {
	case 0: // 只变异 Origin
		*origin = common.Hex2Bytes(m.MutateHash().Hex()[2:]) // 去掉"0x"前缀
	case 1: // 只变异 Limit
		*limit = common.Hex2Bytes(m.MutateHash().Hex()[2:])
	case 2: // 同时变异两者
		*origin = common.Hex2Bytes(m.MutateHash().Hex()[2:])
		*limit = common.Hex2Bytes(m.MutateHash().Hex()[2:])
	}

	// 确保 Origin <= Limit
	if bytes.Compare(*origin, *limit) > 0 {
		*origin, *limit = *limit, *origin
	}
}

// MutateSnapHashes 变异哈希数组
func (m *Mutator) MutateSnapHashes() []common.Hash {
	// 控制哈希数量在合理范围内 (1-64)
	hashCount := m.Rand(64) + 1
	hashes := make([]common.Hash, hashCount)

	for i := 0; i < hashCount; i++ {
		hashes[i] = m.MutateHash()
	}

	return hashes
}

<<<<<<< HEAD
=======
// GenerateByteArrays 生成二维字节数组
func (m *Mutator) GenerateByteArrays(outerMin, outerMax, innerMin, innerMax int) [][]byte {
	// 生成外层数组的长度
	count := m.RandRange(uint64(outerMin), uint64(outerMax))
	arrays := make([][]byte, count)

	for i := uint64(0); i < count; i++ {
		// 生成内层数组的长度
		pathLen := m.RandRange(uint64(innerMin), uint64(innerMax))
		path := make([]byte, pathLen)
		m.FillBytes(&path)
		arrays[i] = path
	}

	return arrays
}

>>>>>>> 451c7dc3
// MutateBlockHeader 变异区块头
func (m *Mutator) MutateBlockHeader(header *types.Header) {
	if m.Bool() {
		header.ParentHash = m.MutateHash()
	}
	if m.Bool() {
		header.UncleHash = m.MutateHash()
	}
	if m.Bool() {
		header.Coinbase = m.MutateAddress()
	}
	if m.Bool() {
		header.Root = m.MutateHash()
	}
	if m.Bool() {
		header.TxHash = m.MutateHash()
	}
	if m.Bool() {
		header.ReceiptHash = m.MutateHash()
	}
	if m.Bool() {
		header.Number = new(big.Int).SetUint64(uint64(m.Rand(1000000)))
	}
	if m.Bool() {
		header.GasLimit = uint64(m.Rand(1000000))
	}
	if m.Bool() {
		header.GasUsed = uint64(m.Rand(int(header.GasLimit)))
	}
	if m.Bool() {
		header.Time = uint64(m.Rand(1000000))
	}
}

<<<<<<< HEAD
=======
// MutateHeader 生成一个变异的区块头数据
func (m *Mutator) MutateHeader() *types.Header {
	newHeader := &types.Header{
		ParentHash:  m.MutateHash(),
		UncleHash:   m.MutateHash(),
		Coinbase:    m.MutateAddress(),
		Root:        m.MutateHash(),
		TxHash:      m.MutateHash(),
		ReceiptHash: m.MutateHash(),
		Number:      new(big.Int).SetUint64(m.RandRange(0, 1000000)),
		GasLimit:    m.RandRange(0, 1000000),
		Time:        m.RandRange(0, 1000000),
	}
	newHeader.GasUsed = m.RandRange(0, newHeader.GasLimit)
	return newHeader
}

>>>>>>> 451c7dc3
// MutateAddress 生成随机的以太坊地址
func (m *Mutator) MutateAddress() common.Address {
	var addr common.Address
	// 以太坊地址是20字节
	addrBytes := make([]byte, common.AddressLength)
	m.MutateBytes(&addrBytes)
	copy(addr[:], addrBytes)
	return addr
}

// MutateWithdrawal 变异提款数据
func (m *Mutator) MutateWithdrawal(withdrawal *types.Withdrawal) {
	if m.Bool() {
		withdrawal.Index = uint64(m.Rand(1000000))
	}
	if m.Bool() {
		withdrawal.Validator = uint64(m.Rand(1000000))
	}
	if m.Bool() {
		withdrawal.Address = m.MutateAddress()
	}
	if m.Bool() {
		withdrawal.Amount = uint64(m.Rand(1000000))
	}
}

// MutateNewBlock 变异 NewBlockPacket 中的字段
func (m *Mutator) MutateNewBlock(block *types.Block) {
	if m.Bool() {
		// 变异区块头
		m.MutateBlockHeader(block.Header())
	}
	if m.Bool() {
		// 变异交易列表
		for i := range block.Transactions() {
			block.Transactions()[i] = m.MutateTransaction(block.Transactions()[i])
		}
	}
	if m.Bool() {
		// 变异叔块列表
		for i := range block.Uncles() {
			m.MutateBlockHeader(block.Uncles()[i])
		}
	}
	if m.Bool() {
		// 变异提款列表
		for i := range block.Withdrawals() {
			m.MutateWithdrawal(block.Withdrawals()[i])
		}
	}
}

<<<<<<< HEAD
=======
// AddPooledTransaction 生成一个新的变异交易
func (m *Mutator) AddPooledTransaction() *types.Transaction {
	return m.MutateTransaction(nil)
}

// RemovePooledTransaction 生成要删除的交易索引
func (m *Mutator) RemovePooledTransaction(length int) int {
	return m.Rand(length)
}

>>>>>>> 451c7dc3
// MutateReceipt 变异收据中的随机字段
func (m *Mutator) MutateReceipt(receipt *types.Receipt) {
	if m.Bool() {
		receipt.Status = uint64(m.Rand(2)) // 0 或 1
	}
	if m.Bool() {
		receipt.CumulativeGasUsed = uint64(m.Rand(1000000))
	}
	if m.Bool() {
		receipt.Bloom = types.BytesToBloom(m.MutateHash().Bytes())
	}
	if m.Bool() {
		receipt.TxHash = m.MutateHash()
	}
	if m.Bool() {
		receipt.ContractAddress = m.MutateAddress()
	}
	if m.Bool() {
		receipt.GasUsed = uint64(m.Rand(int(receipt.CumulativeGasUsed + 1)))
	}
}

<<<<<<< HEAD
=======
func (m *Mutator) MutateReceiptResponse(length int) int {
	return m.Rand(length)
}

// AddReceipt 生成一个新的变异收据
func (m *Mutator) AddReceipt() *types.Receipt {
	newReceipt := &types.Receipt{
		Status:            uint64(m.Rand(2)),
		CumulativeGasUsed: uint64(m.Rand(1000000)),
		Bloom:             types.BytesToBloom(m.MutateHash().Bytes()),
		TxHash:            m.MutateHash(),
		ContractAddress:   m.MutateAddress(),
	}
	newReceipt.GasUsed = uint64(m.Rand(int(newReceipt.CumulativeGasUsed + 1)))
	return newReceipt
}

// RemoveReceipt 生成要删除的收据索引
func (m *Mutator) RemoveReceipt(length int) int {
	return m.Rand(length)
}

// MutateRawValue 生成随机字节数组
func (m *Mutator) MutateRawValue() []byte {
	length := m.RandRange(0, 1024) // 随机长度，最大1KB
	value := make([]byte, length)
	m.FillBytes(&value) // 使用 FillBytes 替代 Rand.Read
	return value
}

>>>>>>> 451c7dc3
// MutateAccountProof 变异账户证明
func (m *Mutator) MutateAccountProof(proof *[][]byte) {
	if len(*proof) > 0 {
		// 变异随机证明节点
		idx := m.Rand(len(*proof))
		m.MutateBytes(&(*proof)[idx])
	}
}

<<<<<<< HEAD
// MutateRawValue 生成随机的 RLP 编码值
func (m *Mutator) MutateRawValue() rlp.RawValue {
	// 生成随机长度的字节数组 (4-128字节)
	length := m.Rand(124) + 4
	value := make([]byte, length)

	// 填充随机字节
	m.FillBytes(&value)

	// 转换为 RLP 编码值
	return rlp.RawValue(value)
}

=======
>>>>>>> 451c7dc3
// MutateByteCode 变异单个字节码
func (m *Mutator) MutateByteCode(code *[]byte) {
	if len(*code) > 0 {
		// 变异随机字节
		m.MutateBytes(code)
	}
}

// MutateByteCodesResponse 变异字节码响应中的随机字节码
func (m *Mutator) MutateByteCodesResponse(codes *[][]byte) {
	if len(*codes) > 0 {
		idx := m.Rand(len(*codes))
		m.MutateByteCode(&(*codes)[idx])
	}
}

// AddByteCode 添加新的字节码
func (m *Mutator) AddByteCode(codes *[][]byte) {
	// 生成随机长度的新字节码 (32-1024字节)
	length := m.Rand(992) + 32
	newCode := make([]byte, length)
	m.FillBytes(&newCode)
	*codes = append(*codes, newCode)
}

// RemoveByteCode 删除随机字节码
func (m *Mutator) RemoveByteCode(codes *[][]byte) {
	if len(*codes) > 1 {
		idx := m.Rand(len(*codes))
		*codes = append((*codes)[:idx], (*codes)[idx+1:]...)
	}
}

// MutateTrieNode 变异单个Trie节点
func (m *Mutator) MutateTrieNode(node *[]byte) {
	if len(*node) > 0 {
		m.MutateBytes(node)
	}
}

// MutateTrieNodesResponse 变异Trie节点响应中的随机节点
func (m *Mutator) MutateTrieNodesResponse(nodes *[][]byte) {
	if len(*nodes) > 0 {
		idx := m.Rand(len(*nodes))
		m.MutateTrieNode(&(*nodes)[idx])
	}
}

// AddTrieNode 添加新的Trie节点
func (m *Mutator) AddTrieNode(nodes *[][]byte) {
	// 生成随机长度的新节点 (32-532字节)
	length := m.Rand(500) + 32
	newNode := make([]byte, length)
	m.FillBytes(&newNode)
	*nodes = append(*nodes, newNode)
}

// RemoveTrieNode 删除随机Trie节点
func (m *Mutator) RemoveTrieNode(nodes *[][]byte) {
	if len(*nodes) > 1 {
		idx := m.Rand(len(*nodes))
		*nodes = append((*nodes)[:idx], (*nodes)[idx+1:]...)
	}
}

// mutatePacketType 随机选择一个新的消息类型
func MutateV5PacketType() int {
	packetTypes := []int{
		0, 1, 2, 3, 4, 5, 6, 7, 8, 254, 255,
	}
	return packetTypes[rand.Intn(len(packetTypes))]
}<|MERGE_RESOLUTION|>--- conflicted
+++ resolved
@@ -341,7 +341,6 @@
 	}
 }
 
-<<<<<<< HEAD
 // RandRange 在指定范围内生成随机数
 func (m *Mutator) RandRange(min, max uint64) uint64 {
 	if min >= max {
@@ -358,45 +357,6 @@
 // MaxUint64 返回uint64的最大值
 func (m *Mutator) MaxUint64() uint64 {
 	return ^uint64(0)
-=======
-// RandUint64 生成随机uint64值
-func (m *Mutator) RandUint64() uint64 {
-	// 使用两次 Rand 调用来生成完整的 uint64
-	high := uint64(m.Rand(1<<31)) << 32
-	low := uint64(m.Rand(1 << 32))
-	return high | low
-}
-
-// MutateHash 变异哈希值
-func (m *Mutator) MutateHash() common.Hash {
-	var hash common.Hash
-	rand := make([]byte, common.HashLength)
-	for i := range rand {
-		rand[i] = byte(m.Rand(256))
-	}
-	copy(hash[:], rand)
-	return hash
-}
-
-// RandRange 在指定范围内生成随机数
-func (m *Mutator) RandRange(min, max uint64) uint64 {
-	if min >= max {
-		return min
-	}
-	return min + uint64(m.Rand(int(max-min)))
->>>>>>> 451c7dc3
-}
-
-// RandChoice 从几个选项中随机选择
-func (m *Mutator) RandChoice(n int) int {
-	return m.Rand(n)
-}
-
-<<<<<<< HEAD
-=======
-// MaxUint64 返回uint64的最大值
-func (m *Mutator) MaxUint64() uint64 {
-	return ^uint64(0)
 }
 
 // MutateReverse 变异区块头请求的Reverse字段
@@ -404,20 +364,6 @@
 	*reverse = !*reverse // 保持简单的翻转即可
 }
 
-// GenerateRandomHashes 生成指定数量的随机哈希
-func (m *Mutator) GenerateRandomHashes(count int) []common.Hash {
-	hashes := make([]common.Hash, 0, count)
-	for i := 0; i < count; i++ {
-		var hash common.Hash
-		hashBytes := make([]byte, common.HashLength)
-		m.MutateBytes(&hashBytes)
-		copy(hash[:], hashBytes)
-		hashes = append(hashes, hash)
-	}
-	return hashes
-}
-
->>>>>>> 451c7dc3
 func (m *Mutator) MutateTransaction(original *types.Transaction) *types.Transaction {
 	// 选择交易类型
 	txType := byte(m.Rand(4)) // 0-3对应四种交易类型
@@ -948,26 +894,6 @@
 	return hashes
 }
 
-<<<<<<< HEAD
-=======
-// GenerateByteArrays 生成二维字节数组
-func (m *Mutator) GenerateByteArrays(outerMin, outerMax, innerMin, innerMax int) [][]byte {
-	// 生成外层数组的长度
-	count := m.RandRange(uint64(outerMin), uint64(outerMax))
-	arrays := make([][]byte, count)
-
-	for i := uint64(0); i < count; i++ {
-		// 生成内层数组的长度
-		pathLen := m.RandRange(uint64(innerMin), uint64(innerMax))
-		path := make([]byte, pathLen)
-		m.FillBytes(&path)
-		arrays[i] = path
-	}
-
-	return arrays
-}
-
->>>>>>> 451c7dc3
 // MutateBlockHeader 变异区块头
 func (m *Mutator) MutateBlockHeader(header *types.Header) {
 	if m.Bool() {
@@ -1002,26 +928,6 @@
 	}
 }
 
-<<<<<<< HEAD
-=======
-// MutateHeader 生成一个变异的区块头数据
-func (m *Mutator) MutateHeader() *types.Header {
-	newHeader := &types.Header{
-		ParentHash:  m.MutateHash(),
-		UncleHash:   m.MutateHash(),
-		Coinbase:    m.MutateAddress(),
-		Root:        m.MutateHash(),
-		TxHash:      m.MutateHash(),
-		ReceiptHash: m.MutateHash(),
-		Number:      new(big.Int).SetUint64(m.RandRange(0, 1000000)),
-		GasLimit:    m.RandRange(0, 1000000),
-		Time:        m.RandRange(0, 1000000),
-	}
-	newHeader.GasUsed = m.RandRange(0, newHeader.GasLimit)
-	return newHeader
-}
-
->>>>>>> 451c7dc3
 // MutateAddress 生成随机的以太坊地址
 func (m *Mutator) MutateAddress() common.Address {
 	var addr common.Address
@@ -1074,19 +980,6 @@
 	}
 }
 
-<<<<<<< HEAD
-=======
-// AddPooledTransaction 生成一个新的变异交易
-func (m *Mutator) AddPooledTransaction() *types.Transaction {
-	return m.MutateTransaction(nil)
-}
-
-// RemovePooledTransaction 生成要删除的交易索引
-func (m *Mutator) RemovePooledTransaction(length int) int {
-	return m.Rand(length)
-}
-
->>>>>>> 451c7dc3
 // MutateReceipt 变异收据中的随机字段
 func (m *Mutator) MutateReceipt(receipt *types.Receipt) {
 	if m.Bool() {
@@ -1109,39 +1002,6 @@
 	}
 }
 
-<<<<<<< HEAD
-=======
-func (m *Mutator) MutateReceiptResponse(length int) int {
-	return m.Rand(length)
-}
-
-// AddReceipt 生成一个新的变异收据
-func (m *Mutator) AddReceipt() *types.Receipt {
-	newReceipt := &types.Receipt{
-		Status:            uint64(m.Rand(2)),
-		CumulativeGasUsed: uint64(m.Rand(1000000)),
-		Bloom:             types.BytesToBloom(m.MutateHash().Bytes()),
-		TxHash:            m.MutateHash(),
-		ContractAddress:   m.MutateAddress(),
-	}
-	newReceipt.GasUsed = uint64(m.Rand(int(newReceipt.CumulativeGasUsed + 1)))
-	return newReceipt
-}
-
-// RemoveReceipt 生成要删除的收据索引
-func (m *Mutator) RemoveReceipt(length int) int {
-	return m.Rand(length)
-}
-
-// MutateRawValue 生成随机字节数组
-func (m *Mutator) MutateRawValue() []byte {
-	length := m.RandRange(0, 1024) // 随机长度，最大1KB
-	value := make([]byte, length)
-	m.FillBytes(&value) // 使用 FillBytes 替代 Rand.Read
-	return value
-}
-
->>>>>>> 451c7dc3
 // MutateAccountProof 变异账户证明
 func (m *Mutator) MutateAccountProof(proof *[][]byte) {
 	if len(*proof) > 0 {
@@ -1151,7 +1011,6 @@
 	}
 }
 
-<<<<<<< HEAD
 // MutateRawValue 生成随机的 RLP 编码值
 func (m *Mutator) MutateRawValue() rlp.RawValue {
 	// 生成随机长度的字节数组 (4-128字节)
@@ -1165,8 +1024,6 @@
 	return rlp.RawValue(value)
 }
 
-=======
->>>>>>> 451c7dc3
 // MutateByteCode 变异单个字节码
 func (m *Mutator) MutateByteCode(code *[]byte) {
 	if len(*code) > 0 {
